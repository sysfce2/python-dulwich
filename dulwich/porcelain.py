# porcelain.py -- Porcelain-like layer on top of Dulwich
# Copyright (C) 2013 Jelmer Vernooij <jelmer@jelmer.uk>
#
# Dulwich is dual-licensed under the Apache License, Version 2.0 and the GNU
# General Public License as public by the Free Software Foundation; version 2.0
# or (at your option) any later version. You can redistribute it and/or
# modify it under the terms of either of these two licenses.
#
# Unless required by applicable law or agreed to in writing, software
# distributed under the License is distributed on an "AS IS" BASIS,
# WITHOUT WARRANTIES OR CONDITIONS OF ANY KIND, either express or implied.
# See the License for the specific language governing permissions and
# limitations under the License.
#
# You should have received a copy of the licenses; if not, see
# <http://www.gnu.org/licenses/> for a copy of the GNU General Public License
# and <http://www.apache.org/licenses/LICENSE-2.0> for a copy of the Apache
# License, Version 2.0.
#

"""Simple wrapper that provides porcelain-like functions on top of Dulwich.

Currently implemented:
 * archive
 * add
 * branch{_create,_delete,_list}
 * check-ignore
 * checkout
 * clone
 * commit
 * commit-tree
 * daemon
 * diff-tree
 * fetch
 * init
 * ls-remote
 * ls-tree
 * pull
 * push
 * rm
 * remote{_add}
 * receive-pack
 * reset
 * rev-list
 * tag{_create,_delete,_list}
 * upload-pack
 * update-server-info
 * status
 * symbolic-ref

These functions are meant to behave similarly to the git subcommands.
Differences in behaviour are considered bugs.

Functions should generally accept both unicode strings and bytestrings
"""

from collections import namedtuple
from contextlib import (
    closing,
    contextmanager,
)
from io import BytesIO
import os
import posixpath
import stat
import sys
import time

from dulwich.archive import (
    tar_stream,
    )
from dulwich.client import (
    get_transport_and_path,
    )
from dulwich.config import (
    StackedConfig,
    )
from dulwich.diff_tree import (
    CHANGE_ADD,
    CHANGE_DELETE,
    CHANGE_MODIFY,
    CHANGE_RENAME,
    CHANGE_COPY,
    RENAME_CHANGE_TYPES,
    )
from dulwich.errors import (
    SendPackError,
    UpdateRefsError,
    )
from dulwich.ignore import IgnoreFilterManager
from dulwich.index import (
    blob_from_path_and_stat,
    get_unstaged_changes,
    )
from dulwich.object_store import (
    tree_lookup_path,
    )
from dulwich.objects import (
    Commit,
    Tag,
    format_timezone,
    parse_timezone,
    pretty_format_tree_entry,
    )
from dulwich.objectspec import (
    parse_commit,
    parse_object,
    parse_ref,
    parse_reftuples,
    parse_tree,
    )
from dulwich.pack import (
    write_pack_index,
    write_pack_objects,
    )
from dulwich.patch import write_tree_diff
from dulwich.protocol import (
    Protocol,
    ZERO_SHA,
    )
from dulwich.refs import (
    ANNOTATED_TAG_SUFFIX,
    strip_peeled_refs,
)
from dulwich.repo import (BaseRepo, Repo)
from dulwich.server import (
    FileSystemBackend,
    TCPGitServer,
    ReceivePackHandler,
    UploadPackHandler,
    update_server_info as server_update_server_info,
    )


# Module level tuple definition for status output
GitStatus = namedtuple('GitStatus', 'staged unstaged untracked')


default_bytes_out_stream = getattr(sys.stdout, 'buffer', sys.stdout)
default_bytes_err_stream = getattr(sys.stderr, 'buffer', sys.stderr)


DEFAULT_ENCODING = 'utf-8'


class RemoteExists(Exception):
    """Raised when the remote already exists."""


def open_repo(path_or_repo):
    """Open an argument that can be a repository or a path for a repository."""
    if isinstance(path_or_repo, BaseRepo):
        return path_or_repo
    return Repo(path_or_repo)


@contextmanager
def _noop_context_manager(obj):
    """Context manager that has the same api as closing but does nothing."""
    yield obj


def open_repo_closing(path_or_repo):
    """Open an argument that can be a repository or a path for a repository.
    returns a context manager that will close the repo on exit if the argument
    is a path, else does nothing if the argument is a repo.
    """
    if isinstance(path_or_repo, BaseRepo):
        return _noop_context_manager(path_or_repo)
    return closing(Repo(path_or_repo))


def path_to_tree_path(repopath, path):
    """Convert a path to a path usable in e.g. an index.

    :param repo: Repository
    :param path: A path
    :return: A path formatted for use in e.g. an index
    """
    os.path.relpath(path, repopath)
    if os.path.sep != '/':
        path = path.replace(os.path.sep, '/')
    return path.encode(sys.getfilesystemencoding())


def archive(repo, committish=None, outstream=default_bytes_out_stream,
            errstream=default_bytes_err_stream):
    """Create an archive.

    :param repo: Path of repository for which to generate an archive.
    :param committish: Commit SHA1 or ref to use
    :param outstream: Output stream (defaults to stdout)
    :param errstream: Error stream (defaults to stderr)
    """

    if committish is None:
        committish = "HEAD"
    with open_repo_closing(repo) as repo_obj:
        c = repo_obj[committish]
        for chunk in tar_stream(
                repo_obj.object_store, repo_obj.object_store[c.tree],
                c.commit_time):
            outstream.write(chunk)


def update_server_info(repo="."):
    """Update server info files for a repository.

    :param repo: path to the repository
    """
    with open_repo_closing(repo) as r:
        server_update_server_info(r)


def symbolic_ref(repo, ref_name, force=False):
    """Set git symbolic ref into HEAD.

    :param repo: path to the repository
    :param ref_name: short name of the new ref
    :param force: force settings without checking if it exists in refs/heads
    """
    with open_repo_closing(repo) as repo_obj:
        ref_path = _make_branch_ref(ref_name)
        if not force and ref_path not in repo_obj.refs.keys():
            raise ValueError('fatal: ref `%s` is not a ref' % ref_name)
        repo_obj.refs.set_symbolic_ref(b'HEAD', ref_path)


def commit(repo=".", message=None, author=None, committer=None, encoding=None):
    """Create a new commit.

    :param repo: Path to repository
    :param message: Optional commit message
    :param author: Optional author name and email
    :param committer: Optional committer name and email
    :return: SHA1 of the new commit
    """
    # FIXME: Support --all argument
    # FIXME: Support --signoff argument
    if getattr(message, 'encode', None):
        message = message.encode(encoding or DEFAULT_ENCODING)
    if getattr(author, 'encode', None):
        author = author.encode(encoding or DEFAULT_ENCODING)
    if getattr(committer, 'encode', None):
        committer = committer.encode(encoding or DEFAULT_ENCODING)
    with open_repo_closing(repo) as r:
        return r.do_commit(
                message=message, author=author, committer=committer,
                encoding=encoding)


def commit_tree(repo, tree, message=None, author=None, committer=None):
    """Create a new commit object.

    :param repo: Path to repository
    :param tree: An existing tree object
    :param author: Optional author name and email
    :param committer: Optional committer name and email
    """
    with open_repo_closing(repo) as r:
        return r.do_commit(
            message=message, tree=tree, committer=committer, author=author)


def init(path=".", bare=False):
    """Create a new git repository.

    :param path: Path to repository.
    :param bare: Whether to create a bare repository.
    :return: A Repo instance
    """
    if not os.path.exists(path):
        os.mkdir(path)

    if bare:
        return Repo.init_bare(path)
    else:
        return Repo.init(path)


def clone(source, target=None, bare=False, checkout=None,
          errstream=default_bytes_err_stream, outstream=None,
          origin=b"origin", **kwargs):
    """Clone a local or remote git repository.

    :param source: Path or URL for source repository
    :param target: Path to target repository (optional)
    :param bare: Whether or not to create a bare repository
    :param checkout: Whether or not to check-out HEAD after cloning
    :param errstream: Optional stream to write progress to
    :param outstream: Optional stream to write progress to (deprecated)
    :param origin: Name of remote from the repository used to clone
    :return: The new repository
    """
    # TODO(jelmer): This code overlaps quite a bit with Repo.clone
    if outstream is not None:
        import warnings
        warnings.warn(
            "outstream= has been deprecated in favour of errstream=.",
            DeprecationWarning, stacklevel=3)
        errstream = outstream

    if checkout is None:
        checkout = (not bare)
    if checkout and bare:
        raise ValueError("checkout and bare are incompatible")

    config = StackedConfig.default()
    client, host_path = get_transport_and_path(source, config=config, **kwargs)

    if target is None:
        target = host_path.split("/")[-1]

    if not os.path.exists(target):
        os.mkdir(target)

    if bare:
        r = Repo.init_bare(target)
    else:
        r = Repo.init(target)

    reflog_message = b'clone: from ' + source.encode('utf-8')
    try:
        fetch_result = fetch(r, host_path, origin, message=reflog_message)
        target_config = r.get_config()
        if not isinstance(source, bytes):
            source = source.encode(DEFAULT_ENCODING)
        target_config.set((b'remote', origin), b'url', source)
        target_config.set(
            (b'remote', origin), b'fetch',
            b'+refs/heads/*:refs/remotes/' + origin + b'/*')
        target_config.write_to_path()
        # TODO(jelmer): Support symref capability,
        # https://github.com/jelmer/dulwich/issues/485
        try:
            head = r[fetch_result[b'HEAD']]
        except KeyError:
            head = None
        else:
            r[b'HEAD'] = head.id
        if checkout and not bare and head is not None:
            errstream.write(b'Checking out ' + head.id + b'\n')
            r.reset_index(head.tree)
    except BaseException:
        r.close()
        raise

    return r


def add(repo=".", paths=None):
    """Add files to the staging area.

    :param repo: Repository for the files
    :param paths: Paths to add.  No value passed stages all modified files.
    :return: Tuple with set of added files and ignored files
    """
    ignored = set()
    with open_repo_closing(repo) as r:
        ignore_manager = IgnoreFilterManager.from_repo(r)
        if not paths:
            paths = list(
                get_untracked_paths(os.getcwd(), r.path, r.open_index()))
        relpaths = []
        if not isinstance(paths, list):
            paths = [paths]
        for p in paths:
            relpath = os.path.relpath(p, r.path)
            if relpath.startswith('..' + os.path.sep):
                raise ValueError('path %r is not in repo' % relpath)
            # FIXME: Support patterns, directories.
            if ignore_manager.is_ignored(relpath):
                ignored.add(relpath)
                continue
            relpaths.append(relpath)
        r.stage(relpaths)
    return (relpaths, ignored)


def remove(repo=".", paths=None, cached=False):
    """Remove files from the staging area.

    :param repo: Repository for the files
    :param paths: Paths to remove
    """
    with open_repo_closing(repo) as r:
        index = r.open_index()
        for p in paths:
            full_path = os.path.abspath(p).encode(sys.getfilesystemencoding())
            tree_path = path_to_tree_path(r.path, p)
            try:
                index_sha = index[tree_path].sha
            except KeyError:
                raise Exception('%s did not match any files' % p)

            if not cached:
                try:
                    st = os.lstat(full_path)
                except OSError:
                    pass
                else:
                    try:
                        blob = blob_from_path_and_stat(full_path, st)
                    except IOError:
                        pass
                    else:
                        try:
                            committed_sha = tree_lookup_path(
                                r.__getitem__, r[r.head()].tree, tree_path)[1]
                        except KeyError:
                            committed_sha = None

                        if blob.id != index_sha and index_sha != committed_sha:
                            raise Exception(
                                'file has staged content differing '
                                'from both the file and head: %s' % p)

                        if index_sha != committed_sha:
                            raise Exception(
                                'file has staged changes: %s' % p)
                        os.remove(full_path)
            del index[tree_path]
        index.write()


rm = remove


def commit_decode(commit, contents, default_encoding=DEFAULT_ENCODING):
    if commit.encoding is not None:
        return contents.decode(commit.encoding, "replace")
    return contents.decode(default_encoding, "replace")


def print_commit(commit, decode, outstream=sys.stdout):
    """Write a human-readable commit log entry.

    :param commit: A `Commit` object
    :param outstream: A stream file to write to
    """
    outstream.write("-" * 50 + "\n")
    outstream.write("commit: " + commit.id.decode('ascii') + "\n")
    if len(commit.parents) > 1:
        outstream.write(
            "merge: " +
            "...".join([c.decode('ascii') for c in commit.parents[1:]]) + "\n")
    outstream.write("Author: " + decode(commit.author) + "\n")
    if commit.author != commit.committer:
        outstream.write("Committer: " + decode(commit.committer) + "\n")

    time_tuple = time.gmtime(commit.author_time + commit.author_timezone)
    time_str = time.strftime("%a %b %d %Y %H:%M:%S", time_tuple)
    timezone_str = format_timezone(commit.author_timezone).decode('ascii')
    outstream.write("Date:   " + time_str + " " + timezone_str + "\n")
    outstream.write("\n")
    outstream.write(decode(commit.message) + "\n")
    outstream.write("\n")


def print_tag(tag, decode, outstream=sys.stdout):
    """Write a human-readable tag.

    :param tag: A `Tag` object
    :param decode: Function for decoding bytes to unicode string
    :param outstream: A stream to write to
    """
    outstream.write("Tagger: " + decode(tag.tagger) + "\n")
    outstream.write("Date:   " + decode(tag.tag_time) + "\n")
    outstream.write("\n")
    outstream.write(decode(tag.message) + "\n")
    outstream.write("\n")


def show_blob(repo, blob, decode, outstream=sys.stdout):
    """Write a blob to a stream.

    :param repo: A `Repo` object
    :param blob: A `Blob` object
    :param decode: Function for decoding bytes to unicode string
    :param outstream: A stream file to write to
    """
    outstream.write(decode(blob.data))


def show_commit(repo, commit, decode, outstream=sys.stdout):
    """Show a commit to a stream.

    :param repo: A `Repo` object
    :param commit: A `Commit` object
    :param decode: Function for decoding bytes to unicode string
    :param outstream: Stream to write to
    """
    print_commit(commit, decode=decode, outstream=outstream)
    if commit.parents:
        parent_commit = repo[commit.parents[0]]
        base_tree = parent_commit.tree
    else:
        base_tree = None
    diffstream = BytesIO()
    write_tree_diff(
        diffstream,
        repo.object_store, base_tree, commit.tree)
    diffstream.seek(0)
    outstream.write(
        diffstream.getvalue().decode(
                commit.encoding or DEFAULT_ENCODING, 'replace'))


def show_tree(repo, tree, decode, outstream=sys.stdout):
    """Print a tree to a stream.

    :param repo: A `Repo` object
    :param tree: A `Tree` object
    :param decode: Function for decoding bytes to unicode string
    :param outstream: Stream to write to
    """
    for n in tree:
        outstream.write(decode(n) + "\n")


def show_tag(repo, tag, decode, outstream=sys.stdout):
    """Print a tag to a stream.

    :param repo: A `Repo` object
    :param tag: A `Tag` object
    :param decode: Function for decoding bytes to unicode string
    :param outstream: Stream to write to
    """
    print_tag(tag, decode, outstream)
    show_object(repo, repo[tag.object[1]], outstream)


def show_object(repo, obj, decode, outstream):
    return {
        b"tree": show_tree,
        b"blob": show_blob,
        b"commit": show_commit,
        b"tag": show_tag,
            }[obj.type_name](repo, obj, decode, outstream)


def print_name_status(changes):
    """Print a simple status summary, listing changed files.
    """
    for change in changes:
        if not change:
            continue
        if isinstance(change, list):
            change = change[0]
        if change.type == CHANGE_ADD:
            path1 = change.new.path
            path2 = ''
            kind = 'A'
        elif change.type == CHANGE_DELETE:
            path1 = change.old.path
            path2 = ''
            kind = 'D'
        elif change.type == CHANGE_MODIFY:
            path1 = change.new.path
            path2 = ''
            kind = 'M'
        elif change.type in RENAME_CHANGE_TYPES:
            path1 = change.old.path
            path2 = change.new.path
            if change.type == CHANGE_RENAME:
                kind = 'R'
            elif change.type == CHANGE_COPY:
                kind = 'C'
        yield '%-8s%-20s%-20s' % (kind, path1, path2)


def log(repo=".", paths=None, outstream=sys.stdout, max_entries=None,
        reverse=False, name_status=False):
    """Write commit logs.

    :param repo: Path to repository
    :param paths: Optional set of specific paths to print entries for
    :param outstream: Stream to write log output to
    :param reverse: Reverse order in which entries are printed
    :param name_status: Print name status
    :param max_entries: Optional maximum number of entries to display
    """
    with open_repo_closing(repo) as r:
        walker = r.get_walker(
            max_entries=max_entries, paths=paths, reverse=reverse)
        for entry in walker:
            def decode(x):
                return commit_decode(entry.commit, x)
            print_commit(entry.commit, decode, outstream)
            if name_status:
                outstream.writelines(
                    [l+'\n' for l in print_name_status(entry.changes())])


# TODO(jelmer): better default for encoding?
def show(repo=".", objects=None, outstream=sys.stdout,
         default_encoding=DEFAULT_ENCODING):
    """Print the changes in a commit.

    :param repo: Path to repository
    :param objects: Objects to show (defaults to [HEAD])
    :param outstream: Stream to write to
    :param default_encoding: Default encoding to use if none is set in the
        commit
    """
    if objects is None:
        objects = ["HEAD"]
    if not isinstance(objects, list):
        objects = [objects]
    with open_repo_closing(repo) as r:
        for objectish in objects:
            o = parse_object(r, objectish)
            if isinstance(o, Commit):
                def decode(x):
                    return commit_decode(o, x, default_encoding)
            else:
                def decode(x):
                    return x.decode(default_encoding)
            show_object(r, o, decode, outstream)


def diff_tree(repo, old_tree, new_tree, outstream=sys.stdout):
    """Compares the content and mode of blobs found via two tree objects.

    :param repo: Path to repository
    :param old_tree: Id of old tree
    :param new_tree: Id of new tree
    :param outstream: Stream to write to
    """
    with open_repo_closing(repo) as r:
        write_tree_diff(outstream, r.object_store, old_tree, new_tree)


def rev_list(repo, commits, outstream=sys.stdout):
    """Lists commit objects in reverse chronological order.

    :param repo: Path to repository
    :param commits: Commits over which to iterate
    :param outstream: Stream to write to
    """
    with open_repo_closing(repo) as r:
        for entry in r.get_walker(include=[r[c].id for c in commits]):
            outstream.write(entry.commit.id + b"\n")


def tag(*args, **kwargs):
    import warnings
    warnings.warn("tag has been deprecated in favour of tag_create.",
                  DeprecationWarning)
    return tag_create(*args, **kwargs)


def tag_create(
        repo, tag, author=None, message=None, annotated=False,
        objectish="HEAD", tag_time=None, tag_timezone=None):
    """Creates a tag in git via dulwich calls:

    :param repo: Path to repository
    :param tag: tag string
    :param author: tag author (optional, if annotated is set)
    :param message: tag message (optional)
    :param annotated: whether to create an annotated tag
    :param objectish: object the tag should point at, defaults to HEAD
    :param tag_time: Optional time for annotated tag
    :param tag_timezone: Optional timezone for annotated tag
    """

    with open_repo_closing(repo) as r:
        object = parse_object(r, objectish)

        if annotated:
            # Create the tag object
            tag_obj = Tag()
            if author is None:
                # TODO(jelmer): Don't use repo private method.
                author = r._get_user_identity()
            tag_obj.tagger = author
            tag_obj.message = message
            tag_obj.name = tag
            tag_obj.object = (type(object), object.id)
            if tag_time is None:
                tag_time = int(time.time())
            tag_obj.tag_time = tag_time
            if tag_timezone is None:
                # TODO(jelmer) Use current user timezone rather than UTC
                tag_timezone = 0
            elif isinstance(tag_timezone, str):
                tag_timezone = parse_timezone(tag_timezone)
            tag_obj.tag_timezone = tag_timezone
            r.object_store.add_object(tag_obj)
            tag_id = tag_obj.id
        else:
            tag_id = object.id

        r.refs[_make_tag_ref(tag)] = tag_id


def list_tags(*args, **kwargs):
    import warnings
    warnings.warn("list_tags has been deprecated in favour of tag_list.",
                  DeprecationWarning)
    return tag_list(*args, **kwargs)


def tag_list(repo, outstream=sys.stdout):
    """List all tags.

    :param repo: Path to repository
    :param outstream: Stream to write tags to
    """
    with open_repo_closing(repo) as r:
        tags = sorted(r.refs.as_dict(b"refs/tags"))
        return tags


def tag_delete(repo, name):
    """Remove a tag.

    :param repo: Path to repository
    :param name: Name of tag to remove
    """
    with open_repo_closing(repo) as r:
        if isinstance(name, bytes):
            names = [name]
        elif isinstance(name, list):
            names = name
        else:
            raise TypeError("Unexpected tag name type %r" % name)
        for name in names:
            del r.refs[_make_tag_ref(name)]


def reset(repo, mode, treeish="HEAD"):
    """Reset current HEAD to the specified state.

    :param repo: Path to repository
    :param mode: Mode ("hard", "soft", "mixed")
    :param treeish: Treeish to reset to
    """

    if mode != "hard":
        raise ValueError("hard is the only mode currently supported")

    with open_repo_closing(repo) as r:
        tree = parse_tree(r, treeish)
        r.reset_index(tree.id)


def push(repo, remote_location, refspecs,
         outstream=default_bytes_out_stream,
         errstream=default_bytes_err_stream, **kwargs):
    """Remote push with dulwich via dulwich.client

    :param repo: Path to repository
    :param remote_location: Location of the remote
    :param refspecs: Refs to push to remote
    :param outstream: A stream file to write output
    :param errstream: A stream file to write errors
    """

    # Open the repo
    with open_repo_closing(repo) as r:

        # Get the client and path
        client, path = get_transport_and_path(
                remote_location, config=r.get_config_stack(), **kwargs)

        selected_refs = []

        def update_refs(refs):
            selected_refs.extend(parse_reftuples(r.refs, refs, refspecs))
            new_refs = {}
            # TODO: Handle selected_refs == {None: None}
            for (lh, rh, force) in selected_refs:
                if lh is None:
                    new_refs[rh] = ZERO_SHA
                else:
                    new_refs[rh] = r.refs[lh]
            return new_refs

        err_encoding = getattr(errstream, 'encoding', None) or DEFAULT_ENCODING
        remote_location_bytes = client.get_url(path).encode(err_encoding)
        try:
            client.send_pack(
                path, update_refs,
                generate_pack_data=r.object_store.generate_pack_data,
                progress=errstream.write)
            errstream.write(
                b"Push to " + remote_location_bytes + b" successful.\n")
        except (UpdateRefsError, SendPackError) as e:
            errstream.write(b"Push to " + remote_location_bytes +
                            b" failed -> " + e.message.encode(err_encoding) +
                            b"\n")


def pull(repo, remote_location=None, refspecs=None,
         outstream=default_bytes_out_stream,
         errstream=default_bytes_err_stream, **kwargs):
    """Pull from remote via dulwich.client

    :param repo: Path to repository
    :param remote_location: Location of the remote
    :param refspec: refspecs to fetch
    :param outstream: A stream file to write to output
    :param errstream: A stream file to write to errors
    """
    # Open the repo
    with open_repo_closing(repo) as r:
        if remote_location is None:
            # TODO(jelmer): Lookup 'remote' for current branch in config
            raise NotImplementedError(
                "looking up remote from branch config not supported yet")
        if refspecs is None:
            refspecs = [b"HEAD"]
        selected_refs = []

        def determine_wants(remote_refs):
            selected_refs.extend(
                parse_reftuples(remote_refs, r.refs, refspecs))
            return [remote_refs[lh] for (lh, rh, force) in selected_refs]
        client, path = get_transport_and_path(
                remote_location, config=r.get_config_stack(), **kwargs)
        fetch_result = client.fetch(
            path, r, progress=errstream.write, determine_wants=determine_wants)
        for (lh, rh, force) in selected_refs:
            r.refs[rh] = fetch_result.refs[lh]
        if selected_refs:
            r[b'HEAD'] = fetch_result.refs[selected_refs[0][1]]

        # Perform 'git checkout .' - syncs staged changes
        tree = r[b"HEAD"].tree
        r.reset_index(tree=tree)


def status(repo=".", ignored=False):
    """Returns staged, unstaged, and untracked changes relative to the HEAD.

    :param repo: Path to repository or repository object
    :param ignored: Whether to include ignored files in `untracked`
    :return: GitStatus tuple,
        staged -    list of staged paths (diff index/HEAD)
        unstaged -  list of unstaged paths (diff index/working-tree)
        untracked - list of untracked, un-ignored & non-.git paths
    """
    with open_repo_closing(repo) as r:
        # 1. Get status of staged
        tracked_changes = get_tree_changes(r)
        # 2. Get status of unstaged
        index = r.open_index()
        unstaged_changes = list(get_unstaged_changes(index, r.path))
        ignore_manager = IgnoreFilterManager.from_repo(r)
        untracked_paths = get_untracked_paths(r.path, r.path, index)
        if ignored:
            untracked_changes = list(untracked_paths)
        else:
            untracked_changes = [
                    p for p in untracked_paths
                    if not ignore_manager.is_ignored(p)]
        return GitStatus(tracked_changes, unstaged_changes, untracked_changes)


def get_untracked_paths(frompath, basepath, index):
    """Get untracked paths.

    ;param frompath: Path to walk
    :param basepath: Path to compare to
    :param index: Index to check against
    """
    # If nothing is specified, add all non-ignored files.
    for dirpath, dirnames, filenames in os.walk(frompath):
        # Skip .git and below.
        if '.git' in dirnames:
            dirnames.remove('.git')
            if dirpath != basepath:
                continue
        if '.git' in filenames:
            filenames.remove('.git')
            if dirpath != basepath:
                continue
        for filename in filenames:
            ap = os.path.join(dirpath, filename)
            ip = path_to_tree_path(basepath, ap)
            if ip not in index:
                yield os.path.relpath(ap, frompath)


def get_tree_changes(repo):
    """Return add/delete/modify changes to tree by comparing index to HEAD.

    :param repo: repo path or object
    :return: dict with lists for each type of change
    """
    with open_repo_closing(repo) as r:
        index = r.open_index()

        # Compares the Index to the HEAD & determines changes
        # Iterate through the changes and report add/delete/modify
        # TODO: call out to dulwich.diff_tree somehow.
        tracked_changes = {
            'add': [],
            'delete': [],
            'modify': [],
        }
        try:
            tree_id = r[b'HEAD'].tree
        except KeyError:
            tree_id = None

        for change in index.changes_from_tree(r.object_store, tree_id):
            if not change[0][0]:
                tracked_changes['add'].append(change[0][1])
            elif not change[0][1]:
                tracked_changes['delete'].append(change[0][0])
            elif change[0][0] == change[0][1]:
                tracked_changes['modify'].append(change[0][0])
            else:
                raise AssertionError('git mv ops not yet supported')
        return tracked_changes


def daemon(path=".", address=None, port=None):
    """Run a daemon serving Git requests over TCP/IP.

    :param path: Path to the directory to serve.
    :param address: Optional address to listen on (defaults to ::)
    :param port: Optional port to listen on (defaults to TCP_GIT_PORT)
    """
    # TODO(jelmer): Support git-daemon-export-ok and --export-all.
    backend = FileSystemBackend(path)
    server = TCPGitServer(backend, address, port)
    server.serve_forever()


def web_daemon(path=".", address=None, port=None):
    """Run a daemon serving Git requests over HTTP.

    :param path: Path to the directory to serve
    :param address: Optional address to listen on (defaults to ::)
    :param port: Optional port to listen on (defaults to 80)
    """
    from dulwich.web import (
        make_wsgi_chain,
        make_server,
        WSGIRequestHandlerLogger,
        WSGIServerLogger)

    backend = FileSystemBackend(path)
    app = make_wsgi_chain(backend)
    server = make_server(address, port, app,
                         handler_class=WSGIRequestHandlerLogger,
                         server_class=WSGIServerLogger)
    server.serve_forever()


def upload_pack(path=".", inf=None, outf=None):
    """Upload a pack file after negotiating its contents using smart protocol.

    :param path: Path to the repository
    :param inf: Input stream to communicate with client
    :param outf: Output stream to communicate with client
    """
    if outf is None:
        outf = getattr(sys.stdout, 'buffer', sys.stdout)
    if inf is None:
        inf = getattr(sys.stdin, 'buffer', sys.stdin)
    path = os.path.expanduser(path)
    backend = FileSystemBackend(path)

    def send_fn(data):
        outf.write(data)
        outf.flush()
    proto = Protocol(inf.read, send_fn)
    handler = UploadPackHandler(backend, [path], proto)
    # FIXME: Catch exceptions and write a single-line summary to outf.
    handler.handle()
    return 0


def receive_pack(path=".", inf=None, outf=None):
    """Receive a pack file after negotiating its contents using smart protocol.

    :param path: Path to the repository
    :param inf: Input stream to communicate with client
    :param outf: Output stream to communicate with client
    """
    if outf is None:
        outf = getattr(sys.stdout, 'buffer', sys.stdout)
    if inf is None:
        inf = getattr(sys.stdin, 'buffer', sys.stdin)
    path = os.path.expanduser(path)
    backend = FileSystemBackend(path)

    def send_fn(data):
        outf.write(data)
        outf.flush()
    proto = Protocol(inf.read, send_fn)
    handler = ReceivePackHandler(backend, [path], proto)
    # FIXME: Catch exceptions and write a single-line summary to outf.
    handler.handle()
    return 0


def _make_branch_ref(name):
    if getattr(name, 'encode', None):
        name = name.encode(DEFAULT_ENCODING)
    return b"refs/heads/" + name


def _make_tag_ref(name):
    if getattr(name, 'encode', None):
        name = name.encode(DEFAULT_ENCODING)
    return b"refs/tags/" + name


def branch_delete(repo, name):
    """Delete a branch.

    :param repo: Path to the repository
    :param name: Name of the branch
    """
    with open_repo_closing(repo) as r:
        if isinstance(name, list):
            names = name
        else:
            names = [name]
        for name in names:
            del r.refs[_make_branch_ref(name)]


def branch_create(repo, name, objectish=None, force=False):
    """Create a branch.

    :param repo: Path to the repository
    :param name: Name of the new branch
    :param objectish: Target object to point new branch at (defaults to HEAD)
    :param force: Force creation of branch, even if it already exists
    """
    with open_repo_closing(repo) as r:
        if objectish is None:
            objectish = "HEAD"
        object = parse_object(r, objectish)
        refname = _make_branch_ref(name)
        ref_message = b"branch: Created from " + objectish.encode('utf-8')
        if force:
            r.refs.set_if_equals(refname, None, object.id, message=ref_message)
        else:
            if not r.refs.add_if_new(refname, object.id, message=ref_message):
                raise KeyError("Branch with name %s already exists." % name)


def branch_list(repo):
    """List all branches.

    :param repo: Path to the repository
    """
    with open_repo_closing(repo) as r:
        return r.refs.keys(base=b"refs/heads/")


def fetch(repo, remote_location, remote_name=b'origin', outstream=sys.stdout,
          errstream=default_bytes_err_stream, message=None, **kwargs):
    """Fetch objects from a remote server.

    :param repo: Path to the repository
    :param remote_location: String identifying a remote server
    :param remote_name: Name for remote server
    :param outstream: Output stream (defaults to stdout)
    :param errstream: Error stream (defaults to stderr)
    :param message: Reflog message (defaults to b"fetch: from <remote_name>")
    :return: Dictionary with refs on the remote
    """
    if message is None:
        message = b'fetch: from ' + remote_location.encode("utf-8")
    with open_repo_closing(repo) as r:
        client, path = get_transport_and_path(
            remote_location, config=r.get_config_stack(), **kwargs)
        fetch_result = client.fetch(path, r, progress=errstream.write)
        stripped_refs = strip_peeled_refs(fetch_result.refs)
        branches = {
            n[len(b'refs/heads/'):]: v for (n, v) in stripped_refs.items()
            if n.startswith(b'refs/heads/')}
        r.refs.import_refs(
            b'refs/remotes/' + remote_name, branches, message=message)
        tags = {
            n[len(b'refs/tags/'):]: v for (n, v) in stripped_refs.items()
            if n.startswith(b'refs/tags/') and
            not n.endswith(ANNOTATED_TAG_SUFFIX)}
        r.refs.import_refs(b'refs/tags', tags, message=message)
    return fetch_result.refs


def ls_remote(remote, config=None, **kwargs):
    """List the refs in a remote.

    :param remote: Remote repository location
    :param config: Configuration to use
    :return: Dictionary with remote refs
    """
    if config is None:
        config = StackedConfig.default()
    client, host_path = get_transport_and_path(remote, config=config, **kwargs)
    return client.get_refs(host_path)


def repack(repo):
    """Repack loose files in a repository.

    Currently this only packs loose objects.

    :param repo: Path to the repository
    """
    with open_repo_closing(repo) as r:
        r.object_store.pack_loose_objects()


def pack_objects(repo, object_ids, packf, idxf, delta_window_size=None):
    """Pack objects into a file.

    :param repo: Path to the repository
    :param object_ids: List of object ids to write
    :param packf: File-like object to write to
    :param idxf: File-like object to write to (can be None)
    """
    with open_repo_closing(repo) as r:
        entries, data_sum = write_pack_objects(
            packf,
            r.object_store.iter_shas((oid, None) for oid in object_ids),
            delta_window_size=delta_window_size)
    if idxf is not None:
        entries = sorted([(k, v[0], v[1]) for (k, v) in entries.items()])
        write_pack_index(idxf, entries, data_sum)


def ls_tree(repo, treeish=b"HEAD", outstream=sys.stdout, recursive=False,
            name_only=False):
    """List contents of a tree.

    :param repo: Path to the repository
    :param tree_ish: Tree id to list
    :param outstream: Output stream (defaults to stdout)
    :param recursive: Whether to recursively list files
    :param name_only: Only print item name
    """
    def list_tree(store, treeid, base):
        for (name, mode, sha) in store[treeid].iteritems():
            if base:
                name = posixpath.join(base, name)
            if name_only:
                outstream.write(name + b"\n")
            else:
                outstream.write(pretty_format_tree_entry(name, mode, sha))
            if stat.S_ISDIR(mode) and recursive:
                list_tree(store, sha, name)
    with open_repo_closing(repo) as r:
        tree = parse_tree(r, treeish)
        list_tree(r.object_store, tree.id, "")


def remote_add(repo, name, url):
    """Add a remote.

    :param repo: Path to the repository
    :param name: Remote name
    :param url: Remote URL
    """
    if not isinstance(name, bytes):
        name = name.encode(DEFAULT_ENCODING)
    if not isinstance(url, bytes):
        url = url.encode(DEFAULT_ENCODING)
    with open_repo_closing(repo) as r:
        c = r.get_config()
        section = (b'remote', name)
        if c.has_section(section):
            raise RemoteExists(section)
        c.set(section, b"url", url)
        c.write_to_path()


def check_ignore(repo, paths, no_index=False):
    """Debug gitignore files.

    :param repo: Path to the repository
    :param paths: List of paths to check for
    :param no_index: Don't check index
    :return: List of ignored files
    """
    with open_repo_closing(repo) as r:
        index = r.open_index()
        ignore_manager = IgnoreFilterManager.from_repo(r)
        for path in paths:
            if os.path.isabs(path):
                path = os.path.relpath(path, r.path)
            if not no_index and path_to_tree_path(r.path, path) in index:
                continue
            if ignore_manager.is_ignored(path):
                yield path


def update_head(repo, target, detached=False, new_branch=None):
    """Update HEAD to point at a new branch/commit.

    Note that this does not actually update the working tree.

    :param repo: Path to the repository
    :param detach: Create a detached head
    :param target: Branch or committish to switch to
    :param new_branch: New branch to create
    """
    with open_repo_closing(repo) as r:
        if new_branch is not None:
            to_set = _make_branch_ref(new_branch)
        else:
            to_set = b"HEAD"
        if detached:
            # TODO(jelmer): Provide some way so that the actual ref gets
            # updated rather than what it points to, so the delete isn't
            # necessary.
            del r.refs[to_set]
            r.refs[to_set] = parse_commit(r, target).id
        else:
            r.refs.set_symbolic_ref(to_set, parse_ref(r, target))
        if new_branch is not None:
            r.refs.set_symbolic_ref(b"HEAD", to_set)


def check_mailmap(repo, contact):
    """Check canonical name and email of contact.

    :param repo: Path to the repository
    :param contact: Contact name and/or email
    :return: Canonical contact data
    """
    with open_repo_closing(repo) as r:
        from dulwich.mailmap import Mailmap
        import errno
        try:
            mailmap = Mailmap.from_path(os.path.join(r.path, '.mailmap'))
        except IOError as e:
            if e.errno != errno.ENOENT:
                raise
            mailmap = Mailmap()
        return mailmap.lookup(contact)


<<<<<<< HEAD
def fsck(repo):
    """Check a repository.

    :param repo: A path to the repository
    :return: Iterator over errors/warnings
    """
    with open_repo_closing(repo) as r:
        # TODO(jelmer): check pack files
        # TODO(jelmer): check graph
        # TODO(jelmer): check refs
        for sha in r.object_store:
            o = r.object_store[sha]
            try:
                o.check()
            except Exception as e:
                yield (sha, e)
=======
def stash_list(repo):
    """List all stashes in a repository."""
    with open_repo_closing(repo) as r:
        from dulwich.stash import Stash
        stash = Stash.from_repo(r)
        return enumerate(list(stash.stashes()))


def stash_push(repo):
    """Push a new stash onto the stack."""
    with open_repo_closing(repo) as r:
        from dulwich.stash import Stash
        stash = Stash.from_repo(r)
        stash.create()
>>>>>>> 80362a7e
<|MERGE_RESOLUTION|>--- conflicted
+++ resolved
@@ -1242,7 +1242,6 @@
         return mailmap.lookup(contact)
 
 
-<<<<<<< HEAD
 def fsck(repo):
     """Check a repository.
 
@@ -1259,7 +1258,8 @@
                 o.check()
             except Exception as e:
                 yield (sha, e)
-=======
+
+
 def stash_list(repo):
     """List all stashes in a repository."""
     with open_repo_closing(repo) as r:
@@ -1273,5 +1273,12 @@
     with open_repo_closing(repo) as r:
         from dulwich.stash import Stash
         stash = Stash.from_repo(r)
-        stash.create()
->>>>>>> 80362a7e
+        stash.push()
+
+
+def stash_pop(repo):
+    """Pop a new stash from the stack."""
+    with open_repo_closing(repo) as r:
+        from dulwich.stash import Stash
+        stash = Stash.from_repo(r)
+        stash.pop()