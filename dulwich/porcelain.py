--- conflicted
+++ resolved
@@ -101,10 +101,6 @@
     blob_from_path_and_stat,
     build_file_from_blob,
     get_unstaged_changes,
-<<<<<<< HEAD
-=======
-    index_entry_from_stat,
->>>>>>> 072bd701
     update_working_tree,
 )
 from .object_store import tree_lookup_path
@@ -1187,7 +1183,6 @@
         else:
             validate_path_element = validate_path_element_default
 
-<<<<<<< HEAD
         if config.get_boolean(b"core", b"symlinks", True):
             # Import symlink function
             from .index import symlink
@@ -1195,19 +1190,9 @@
             symlink_fn = symlink
         else:
 
-            def symlink_fn(source, target) -> None:  # type: ignore
-=======
-        # Import symlink function
-        from .index import symlink
-
-        if config.get_boolean(b"core", b"symlinks", True):
-            symlink_fn = symlink
-        else:
-
             def symlink_fn(  # type: ignore
                 source, target, target_is_directory=False, *, dir_fd=None
             ) -> None:
->>>>>>> 072bd701
                 mode = "w" + ("b" if isinstance(source, bytes) else "")
                 with open(target, mode) as f:
                     f.write(source)
@@ -2236,6 +2221,7 @@
       force: true or not to force checkout
     """
     import warnings
+
     warnings.warn(
         "checkout_branch is deprecated, use checkout instead.",
         DeprecationWarning,
