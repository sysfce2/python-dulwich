# object_store.py -- Object store for git objects
# Copyright (C) 2008-2013 Jelmer Vernooij <jelmer@jelmer.uk>
#                         and others
#
# SPDX-License-Identifier: Apache-2.0 OR GPL-2.0-or-later
# Dulwich is dual-licensed under the Apache License, Version 2.0 and the GNU
# General Public License as published by the Free Software Foundation; version 2.0
# or (at your option) any later version. You can redistribute it and/or
# modify it under the terms of either of these two licenses.
#
# Unless required by applicable law or agreed to in writing, software
# distributed under the License is distributed on an "AS IS" BASIS,
# WITHOUT WARRANTIES OR CONDITIONS OF ANY KIND, either express or implied.
# See the License for the specific language governing permissions and
# limitations under the License.
#
# You should have received a copy of the licenses; if not, see
# <http://www.gnu.org/licenses/> for a copy of the GNU General Public License
# and <http://www.apache.org/licenses/LICENSE-2.0> for a copy of the Apache
# License, Version 2.0.
#


"""Git object store interfaces and implementation."""

import binascii
import os
import stat
import sys
import time
import warnings
from collections.abc import Callable, Iterable, Iterator, Mapping, Sequence, Set
from contextlib import suppress
from io import BytesIO
from pathlib import Path
from typing import (
    TYPE_CHECKING,
    BinaryIO,
    Protocol,
)

from .errors import NotTreeError
from .file import GitFile, _GitFile
from .objects import (
    S_ISGITLINK,
    ZERO_SHA,
    Blob,
    Commit,
    ObjectID,
    ShaFile,
    Tag,
    Tree,
    TreeEntry,
    hex_to_filename,
    hex_to_sha,
    object_class,
    sha_to_hex,
    valid_hexsha,
)
from .pack import (
    PACK_SPOOL_FILE_MAX_SIZE,
    ObjectContainer,
    Pack,
    PackData,
    PackedObjectContainer,
    PackFileDisappeared,
    PackHint,
    PackIndexer,
    PackInflater,
    PackStreamCopier,
    UnpackedObject,
    extend_pack,
    full_unpacked_object,
    generate_unpacked_objects,
    iter_sha1,
    load_pack_index_file,
    pack_objects_to_data,
    write_pack_data,
    write_pack_index,
)
from .protocol import DEPTH_INFINITE
from .refs import PEELED_TAG_SUFFIX, Ref

if TYPE_CHECKING:
    from .bitmap import EWAHBitmap
    from .commit_graph import CommitGraph
    from .config import Config
    from .diff_tree import RenameDetector
    from .pack import Pack


class GraphWalker(Protocol):
    """Protocol for graph walker objects."""

    def __next__(self) -> bytes | None:
        """Return the next object SHA to visit."""
        ...

    def ack(self, sha: bytes) -> None:
        """Acknowledge that an object has been received."""
        ...

    def nak(self) -> None:
        """Nothing in common was found."""
        ...


class ObjectReachabilityProvider(Protocol):
    """Protocol for computing object reachability queries.

    This abstraction allows reachability computations to be backed by either
    naive graph traversal or optimized bitmap indexes, with a consistent interface.
    """

    def get_reachable_commits(
        self,
        heads: Iterable[bytes],
        exclude: Iterable[bytes] | None = None,
        shallow: Set[bytes] | None = None,
    ) -> set[bytes]:
        """Get all commits reachable from heads, excluding those in exclude.

        Args:
          heads: Starting commit SHAs
          exclude: Commit SHAs to exclude (and their ancestors)
          shallow: Set of shallow commit boundaries (traversal stops here)

        Returns:
          Set of commit SHAs reachable from heads but not from exclude
        """
        ...

    def get_reachable_objects(
        self,
        commits: Iterable[bytes],
        exclude_commits: Iterable[bytes] | None = None,
    ) -> set[bytes]:
        """Get all objects (commits + trees + blobs) reachable from commits.

        Args:
          commits: Starting commit SHAs
          exclude_commits: Commits whose objects should be excluded

        Returns:
          Set of all object SHAs (commits, trees, blobs, tags)
        """
        ...

    def get_tree_objects(
        self,
        tree_shas: Iterable[bytes],
    ) -> set[bytes]:
        """Get all trees and blobs reachable from the given trees.

        Args:
          tree_shas: Starting tree SHAs

        Returns:
          Set of tree and blob SHAs
        """
        ...


INFODIR = "info"
PACKDIR = "pack"

# use permissions consistent with Git; just readable by everyone
# TODO: should packs also be non-writable on Windows? if so, that
# would requite some rather significant adjustments to the test suite
PACK_MODE = 0o444 if sys.platform != "win32" else 0o644

# Grace period for cleaning up temporary pack files (in seconds)
# Matches git's default of 2 weeks
DEFAULT_TEMPFILE_GRACE_PERIOD = 14 * 24 * 60 * 60  # 2 weeks


def find_shallow(
    store: ObjectContainer, heads: Iterable[bytes], depth: int
) -> tuple[set[bytes], set[bytes]]:
    """Find shallow commits according to a given depth.

    Args:
      store: An ObjectStore for looking up objects.
      heads: Iterable of head SHAs to start walking from.
      depth: The depth of ancestors to include. A depth of one includes
        only the heads themselves.
    Returns: A tuple of (shallow, not_shallow), sets of SHAs that should be
        considered shallow and unshallow according to the arguments. Note that
        these sets may overlap if a commit is reachable along multiple paths.
    """
    parents: dict[bytes, list[bytes]] = {}
    commit_graph = store.get_commit_graph()

    def get_parents(sha: bytes) -> list[bytes]:
        result = parents.get(sha, None)
        if not result:
            # Try to use commit graph first if available
            if commit_graph:
                graph_parents = commit_graph.get_parents(sha)
                if graph_parents is not None:
                    result = graph_parents
                    parents[sha] = result
                    return result
            # Fall back to loading the object
            commit = store[sha]
            assert isinstance(commit, Commit)
            result = commit.parents
            parents[sha] = result
        return result

    todo = []  # stack of (sha, depth)
    for head_sha in heads:
        obj = store[head_sha]
        # Peel tags if necessary
        while isinstance(obj, Tag):
            _, sha = obj.object
            obj = store[sha]
        if isinstance(obj, Commit):
            todo.append((obj.id, 1))

    not_shallow = set()
    shallow = set()
    while todo:
        sha, cur_depth = todo.pop()
        if cur_depth < depth:
            not_shallow.add(sha)
            new_depth = cur_depth + 1
            todo.extend((p, new_depth) for p in get_parents(sha))
        else:
            shallow.add(sha)

    return shallow, not_shallow


def get_depth(
    store: ObjectContainer,
    head: bytes,
    get_parents: Callable[..., list[bytes]] = lambda commit: commit.parents,
    max_depth: int | None = None,
) -> int:
    """Return the current available depth for the given head.

    For commits with multiple parents, the largest possible depth will be
    returned.

    Args:
        store: Object store to search in
        head: commit to start from
        get_parents: optional function for getting the parents of a commit
        max_depth: maximum depth to search
    """
    if head not in store:
        return 0
    current_depth = 1
    queue = [(head, current_depth)]
    commit_graph = store.get_commit_graph()

    while queue and (max_depth is None or current_depth < max_depth):
        e, depth = queue.pop(0)
        current_depth = max(current_depth, depth)

        # Try to use commit graph for parent lookup if available
        parents = None
        if commit_graph:
            parents = commit_graph.get_parents(e)

        if parents is None:
            # Fall back to loading the object
            cmt = store[e]
            if isinstance(cmt, Tag):
                _cls, sha = cmt.object
                cmt = store[sha]
            parents = get_parents(cmt)

        queue.extend((parent, depth + 1) for parent in parents if parent in store)
    return current_depth


class PackContainer(Protocol):
    """Protocol for containers that can accept pack files."""

    def add_pack(self) -> tuple[BytesIO, Callable[[], None], Callable[[], None]]:
        """Add a new pack."""


class BaseObjectStore:
    """Object store interface."""

    def determine_wants_all(
        self, refs: Mapping[Ref, ObjectID], depth: int | None = None
    ) -> list[ObjectID]:
        """Determine which objects are wanted based on refs."""

        def _want_deepen(sha: bytes) -> bool:
            if not depth:
                return False
            if depth == DEPTH_INFINITE:
                return True
            return depth > self._get_depth(sha)

        return [
            sha
            for (ref, sha) in refs.items()
            if (sha not in self or _want_deepen(sha))
            and not ref.endswith(PEELED_TAG_SUFFIX)
            and not sha == ZERO_SHA
        ]

    def contains_loose(self, sha: bytes) -> bool:
        """Check if a particular object is present by SHA1 and is loose."""
        raise NotImplementedError(self.contains_loose)

    def contains_packed(self, sha: bytes) -> bool:
        """Check if a particular object is present by SHA1 and is packed."""
        return False  # Default implementation for stores that don't support packing

    def __contains__(self, sha1: bytes) -> bool:
        """Check if a particular object is present by SHA1.

        This method makes no distinction between loose and packed objects.
        """
        return self.contains_loose(sha1)

    @property
    def packs(self) -> list[Pack]:
        """Iterable of pack objects."""
        raise NotImplementedError

    def get_raw(self, name: bytes) -> tuple[int, bytes]:
        """Obtain the raw text for an object.

        Args:
          name: sha for the object.
        Returns: tuple with numeric type and object contents.
        """
        raise NotImplementedError(self.get_raw)

    def __getitem__(self, sha1: ObjectID) -> ShaFile:
        """Obtain an object by SHA1."""
        type_num, uncomp = self.get_raw(sha1)
        return ShaFile.from_raw_string(type_num, uncomp, sha=sha1)

    def __iter__(self) -> Iterator[bytes]:
        """Iterate over the SHAs that are present in this store."""
        raise NotImplementedError(self.__iter__)

    def add_object(self, obj: ShaFile) -> None:
        """Add a single object to this object store."""
        raise NotImplementedError(self.add_object)

    def add_objects(
        self,
        objects: Sequence[tuple[ShaFile, str | None]],
        progress: Callable[..., None] | None = None,
    ) -> "Pack | None":
        """Add a set of objects to this object store.

        Args:
          objects: Iterable over a list of (object, path) tuples
          progress: Optional progress callback
        """
        raise NotImplementedError(self.add_objects)

    def get_reachability_provider(
        self, prefer_bitmap: bool = True
    ) -> ObjectReachabilityProvider:
        """Get a reachability provider for this object store.

        Returns an ObjectReachabilityProvider that can efficiently compute
        object reachability queries. Subclasses can override this to provide
        optimized implementations (e.g., using bitmap indexes).

        Args:
            prefer_bitmap: Whether to prefer bitmap-based reachability if
                available.

        Returns:
          ObjectReachabilityProvider instance
        """
        return GraphTraversalReachability(self)

    def tree_changes(
        self,
        source: bytes | None,
        target: bytes | None,
        want_unchanged: bool = False,
        include_trees: bool = False,
        change_type_same: bool = False,
        rename_detector: "RenameDetector | None" = None,
        paths: Sequence[bytes] | None = None,
    ) -> Iterator[
        tuple[
            tuple[bytes | None, bytes | None],
            tuple[int | None, int | None],
            tuple[bytes | None, bytes | None],
        ]
    ]:
        """Find the differences between the contents of two trees.

        Args:
          source: SHA1 of the source tree
          target: SHA1 of the target tree
          want_unchanged: Whether unchanged files should be reported
          include_trees: Whether to include trees
          change_type_same: Whether to report files changing
            type in the same entry.
          rename_detector: RenameDetector object for detecting renames.
          paths: Optional list of paths to filter to (as bytes).
        Returns: Iterator over tuples with
            (oldpath, newpath), (oldmode, newmode), (oldsha, newsha)
        """
        from .diff_tree import tree_changes

        for change in tree_changes(
            self,
            source,
            target,
            want_unchanged=want_unchanged,
            include_trees=include_trees,
            change_type_same=change_type_same,
            rename_detector=rename_detector,
            paths=paths,
        ):
            old_path = change.old.path if change.old is not None else None
            new_path = change.new.path if change.new is not None else None
            old_mode = change.old.mode if change.old is not None else None
            new_mode = change.new.mode if change.new is not None else None
            old_sha = change.old.sha if change.old is not None else None
            new_sha = change.new.sha if change.new is not None else None
            yield (
                (old_path, new_path),
                (old_mode, new_mode),
                (old_sha, new_sha),
            )

    def iter_tree_contents(
        self, tree_id: bytes, include_trees: bool = False
    ) -> Iterator[TreeEntry]:
        """Iterate the contents of a tree and all subtrees.

        Iteration is depth-first pre-order, as in e.g. os.walk.

        Args:
          tree_id: SHA1 of the tree.
          include_trees: If True, include tree objects in the iteration.
        Returns: Iterator over TreeEntry namedtuples for all the objects in a
            tree.
        """
        warnings.warn(
            "Please use dulwich.object_store.iter_tree_contents",
            DeprecationWarning,
            stacklevel=2,
        )
        return iter_tree_contents(self, tree_id, include_trees=include_trees)

    def iterobjects_subset(
        self, shas: Iterable[bytes], *, allow_missing: bool = False
    ) -> Iterator[ShaFile]:
        """Iterate over a subset of objects in the store.

        Args:
          shas: Iterable of object SHAs to retrieve
          allow_missing: If True, skip missing objects; if False, raise KeyError

        Returns:
          Iterator of ShaFile objects

        Raises:
          KeyError: If an object is missing and allow_missing is False
        """
        for sha in shas:
            try:
                yield self[sha]
            except KeyError:
                if not allow_missing:
                    raise

    def iter_unpacked_subset(
        self,
        shas: Iterable[bytes],
        include_comp: bool = False,
        allow_missing: bool = False,
        convert_ofs_delta: bool = True,
    ) -> "Iterator[UnpackedObject]":
        """Iterate over unpacked objects for a subset of SHAs.

        Default implementation that converts ShaFile objects to UnpackedObject.
        Subclasses may override for more efficient unpacked access.

        Args:
          shas: Iterable of object SHAs to retrieve
          include_comp: Whether to include compressed data (ignored in base
            implementation)
          allow_missing: If True, skip missing objects; if False, raise
            KeyError
          convert_ofs_delta: Whether to convert OFS_DELTA objects (ignored in
            base implementation)

        Returns:
          Iterator of UnpackedObject instances

        Raises:
          KeyError: If an object is missing and allow_missing is False
        """
        from .pack import UnpackedObject

        for sha in shas:
            try:
                obj = self[sha]
                # Convert ShaFile to UnpackedObject
                unpacked = UnpackedObject(
                    obj.type_num, decomp_chunks=obj.as_raw_chunks(), sha=obj.id
                )
                yield unpacked
            except KeyError:
                if not allow_missing:
                    raise

    def find_missing_objects(
        self,
        haves: Iterable[bytes],
        wants: Iterable[bytes],
        shallow: Set[bytes] | None = None,
        progress: Callable[..., None] | None = None,
        get_tagged: Callable[[], dict[bytes, bytes]] | None = None,
        get_parents: Callable[..., list[bytes]] = lambda commit: commit.parents,
    ) -> Iterator[tuple[bytes, PackHint | None]]:
        """Find the missing objects required for a set of revisions.

        Args:
          haves: Iterable over SHAs already in common.
          wants: Iterable over SHAs of objects to fetch.
          shallow: Set of shallow commit SHA1s to skip
          progress: Simple progress function that will be called with
            updated progress strings.
          get_tagged: Function that returns a dict of pointed-to sha ->
            tag sha for including tags.
          get_parents: Optional function for getting the parents of a
            commit.
        Returns: Iterator over (sha, path) pairs.
        """
        warnings.warn("Please use MissingObjectFinder(store)", DeprecationWarning)
        finder = MissingObjectFinder(
            self,
            haves=haves,
            wants=wants,
            shallow=shallow,
            progress=progress,
            get_tagged=get_tagged,
            get_parents=get_parents,
        )
        return iter(finder)

    def find_common_revisions(self, graphwalker: GraphWalker) -> list[bytes]:
        """Find which revisions this store has in common using graphwalker.

        Args:
          graphwalker: A graphwalker object.
        Returns: List of SHAs that are in common
        """
        haves = []
        sha = next(graphwalker)
        while sha:
            if sha in self:
                haves.append(sha)
                graphwalker.ack(sha)
            sha = next(graphwalker)
        return haves

    def generate_pack_data(
        self,
        have: Iterable[bytes],
        want: Iterable[bytes],
        *,
        shallow: Set[bytes] | None = None,
        progress: Callable[..., None] | None = None,
        ofs_delta: bool = True,
    ) -> tuple[int, Iterator[UnpackedObject]]:
        """Generate pack data objects for a set of wants/haves.

        Args:
          have: List of SHA1s of objects that should not be sent
          want: List of SHA1s of objects that should be sent
          shallow: Set of shallow commit SHA1s to skip
          ofs_delta: Whether OFS deltas can be included
          progress: Optional progress reporting method
        """
        # Note that the pack-specific implementation below is more efficient,
        # as it reuses deltas
        missing_objects = MissingObjectFinder(
            self, haves=have, wants=want, shallow=shallow, progress=progress
        )
        object_ids = list(missing_objects)
        return pack_objects_to_data(
            [(self[oid], path) for oid, path in object_ids],
            ofs_delta=ofs_delta,
            progress=progress,
        )

    def peel_sha(self, sha: bytes) -> bytes:
        """Peel all tags from a SHA.

        Args:
          sha: The object SHA to peel.
        Returns: The fully-peeled SHA1 of a tag object, after peeling all
            intermediate tags; if the original ref does not point to a tag,
            this will equal the original SHA1.
        """
        warnings.warn(
            "Please use dulwich.object_store.peel_sha()",
            DeprecationWarning,
            stacklevel=2,
        )
        return peel_sha(self, sha)[1].id

    def _get_depth(
        self,
        head: bytes,
        get_parents: Callable[..., list[bytes]] = lambda commit: commit.parents,
        max_depth: int | None = None,
    ) -> int:
        """Return the current available depth for the given head.

        For commits with multiple parents, the largest possible depth will be
        returned.

        Args:
            head: commit to start from
            get_parents: optional function for getting the parents of a commit
            max_depth: maximum depth to search
        """
        return get_depth(self, head, get_parents=get_parents, max_depth=max_depth)

    def close(self) -> None:
        """Close any files opened by this object store."""
        # Default implementation is a NO-OP

    def prune(self, grace_period: int | None = None) -> None:
        """Prune/clean up this object store.

        This includes removing orphaned temporary files and other
        housekeeping tasks. Default implementation is a NO-OP.

        Args:
          grace_period: Grace period in seconds for removing temporary files.
                       If None, uses the default grace period.
        """
        # Default implementation is a NO-OP

    def iter_prefix(self, prefix: bytes) -> Iterator[ObjectID]:
        """Iterate over all SHA1s that start with a given prefix.

        The default implementation is a naive iteration over all objects.
        However, subclasses may override this method with more efficient
        implementations.
        """
        for sha in self:
            if sha.startswith(prefix):
                yield sha

    def get_commit_graph(self) -> "CommitGraph | None":
        """Get the commit graph for this object store.

        Returns:
          CommitGraph object if available, None otherwise
        """
        return None

    def write_commit_graph(
        self, refs: Sequence[bytes] | None = None, reachable: bool = True
    ) -> None:
        """Write a commit graph file for this object store.

        Args:
            refs: List of refs to include. If None, includes all refs from object store.
            reachable: If True, includes all commits reachable from refs.
                      If False, only includes the direct ref targets.

        Note:
            Default implementation does nothing. Subclasses should override
            this method to provide commit graph writing functionality.
        """
        raise NotImplementedError(self.write_commit_graph)

    def get_object_mtime(self, sha: bytes) -> float:
        """Get the modification time of an object.

        Args:
          sha: SHA1 of the object

        Returns:
          Modification time as seconds since epoch

        Raises:
          KeyError: if the object is not found
        """
        # Default implementation raises KeyError
        # Subclasses should override to provide actual mtime
        raise KeyError(sha)


class PackCapableObjectStore(BaseObjectStore, PackedObjectContainer):
    """Object store that supports pack operations.

    This is a base class for object stores that can handle pack files,
    including both disk-based and memory-based stores.
    """

    def add_pack(self) -> tuple[BinaryIO, Callable[[], None], Callable[[], None]]:
        """Add a new pack to this object store.

        Returns: Tuple of (file, commit_func, abort_func)
        """
        raise NotImplementedError(self.add_pack)

    def add_pack_data(
        self,
        count: int,
        unpacked_objects: Iterator["UnpackedObject"],
        progress: Callable[..., None] | None = None,
    ) -> "Pack | None":
        """Add pack data to this object store.

        Args:
          count: Number of objects
          unpacked_objects: Iterator over unpacked objects
          progress: Optional progress callback
        """
        raise NotImplementedError(self.add_pack_data)

    def get_unpacked_object(
        self, sha1: bytes, *, include_comp: bool = False
    ) -> "UnpackedObject":
        """Get a raw unresolved object.

        Args:
            sha1: SHA-1 hash of the object
            include_comp: Whether to include compressed data

        Returns:
            UnpackedObject instance
        """
        from .pack import UnpackedObject

        obj = self[sha1]
        return UnpackedObject(obj.type_num, sha=sha1, decomp_chunks=obj.as_raw_chunks())

    def iterobjects_subset(
        self, shas: Iterable[bytes], *, allow_missing: bool = False
    ) -> Iterator[ShaFile]:
        """Iterate over a subset of objects.

        Args:
            shas: Iterable of object SHAs to retrieve
            allow_missing: If True, skip missing objects

        Returns:
            Iterator of ShaFile objects
        """
        for sha in shas:
            try:
                yield self[sha]
            except KeyError:
                if not allow_missing:
                    raise


class PackBasedObjectStore(PackCapableObjectStore, PackedObjectContainer):
    """Object store that uses pack files for storage.

    This class provides a base implementation for object stores that use
    Git pack files as their primary storage mechanism. It handles caching
    of open pack files and provides configuration for pack file operations.
    """

    def __init__(
        self,
        pack_compression_level: int = -1,
        pack_index_version: int | None = None,
        pack_delta_window_size: int | None = None,
        pack_window_memory: int | None = None,
        pack_delta_cache_size: int | None = None,
        pack_depth: int | None = None,
        pack_threads: int | None = None,
        pack_big_file_threshold: int | None = None,
    ) -> None:
        """Initialize a PackBasedObjectStore.

        Args:
          pack_compression_level: Compression level for pack files (-1 to 9)
          pack_index_version: Pack index version to use
          pack_delta_window_size: Window size for delta compression
          pack_window_memory: Maximum memory to use for delta window
          pack_delta_cache_size: Cache size for delta operations
          pack_depth: Maximum depth for pack deltas
          pack_threads: Number of threads to use for packing
          pack_big_file_threshold: Threshold for treating files as "big"
        """
        self._pack_cache: dict[str, Pack] = {}
        self.pack_compression_level = pack_compression_level
        self.pack_index_version = pack_index_version
        self.pack_delta_window_size = pack_delta_window_size
        self.pack_window_memory = pack_window_memory
        self.pack_delta_cache_size = pack_delta_cache_size
        self.pack_depth = pack_depth
        self.pack_threads = pack_threads
        self.pack_big_file_threshold = pack_big_file_threshold

    def get_reachability_provider(
        self,
        prefer_bitmaps: bool = True,
    ) -> ObjectReachabilityProvider:
        """Get the best reachability provider for the object store.

        Args:
          object_store: The object store to query
          prefer_bitmaps: Whether to use bitmaps if available

        Returns:
          ObjectReachabilityProvider implementation (either bitmap-accelerated
          or graph traversal)
        """
        if prefer_bitmaps:
            # Check if any packs have bitmaps
            has_bitmap = False
            for pack in self.packs:
                try:
                    # Try to access bitmap property
                    if pack.bitmap is not None:
                        has_bitmap = True
                        break
                except FileNotFoundError:
                    # Bitmap file doesn't exist for this pack
                    continue

            if has_bitmap:
                return BitmapReachability(self)

        # Fall back to graph traversal
        return GraphTraversalReachability(self)

    def add_pack(self) -> tuple[BinaryIO, Callable[[], None], Callable[[], None]]:
        """Add a new pack to this object store."""
        raise NotImplementedError(self.add_pack)

    def add_pack_data(
        self,
        count: int,
        unpacked_objects: Iterator[UnpackedObject],
        progress: Callable[..., None] | None = None,
    ) -> "Pack | None":
        """Add pack data to this object store.

        Args:
          count: Number of items to add
          unpacked_objects: Iterator of UnpackedObject instances
          progress: Optional progress callback
        """
        if count == 0:
            # Don't bother writing an empty pack file
            return None
        f, commit, abort = self.add_pack()
        try:
            write_pack_data(
                f.write,
                unpacked_objects,
                num_records=count,
                progress=progress,
                compression_level=self.pack_compression_level,
            )
        except BaseException:
            abort()
            raise
        else:
            return commit()

    @property
    def alternates(self) -> list["BaseObjectStore"]:
        """Return list of alternate object stores."""
        return []

    def contains_packed(self, sha: bytes) -> bool:
        """Check if a particular object is present by SHA1 and is packed.

        This does not check alternates.
        """
        for pack in self.packs:
            try:
                if sha in pack:
                    return True
            except PackFileDisappeared:
                pass
        return False

    def __contains__(self, sha: bytes) -> bool:
        """Check if a particular object is present by SHA1.

        This method makes no distinction between loose and packed objects.
        """
        if self.contains_packed(sha) or self.contains_loose(sha):
            return True
        for alternate in self.alternates:
            if sha in alternate:
                return True
        return False

    def _add_cached_pack(self, base_name: str, pack: Pack) -> None:
        """Add a newly appeared pack to the cache by path."""
        prev_pack = self._pack_cache.get(base_name)
        if prev_pack is not pack:
            self._pack_cache[base_name] = pack
            if prev_pack:
                prev_pack.close()

    def generate_pack_data(
        self,
        have: Iterable[bytes],
        want: Iterable[bytes],
        *,
        shallow: Set[bytes] | None = None,
        progress: Callable[..., None] | None = None,
        ofs_delta: bool = True,
    ) -> tuple[int, Iterator[UnpackedObject]]:
        """Generate pack data objects for a set of wants/haves.

        Args:
          have: List of SHA1s of objects that should not be sent
          want: List of SHA1s of objects that should be sent
          shallow: Set of shallow commit SHA1s to skip
          ofs_delta: Whether OFS deltas can be included
          progress: Optional progress reporting method
        """
        missing_objects = MissingObjectFinder(
            self, haves=have, wants=want, shallow=shallow, progress=progress
        )
        remote_has = missing_objects.get_remote_has()
        object_ids = list(missing_objects)
        return len(object_ids), generate_unpacked_objects(
            self,
            object_ids,
            progress=progress,
            ofs_delta=ofs_delta,
            other_haves=remote_has,
        )

    def _clear_cached_packs(self) -> None:
        pack_cache = self._pack_cache
        self._pack_cache = {}
        while pack_cache:
            (_name, pack) = pack_cache.popitem()
            pack.close()

    def _iter_cached_packs(self) -> Iterator[Pack]:
        return iter(self._pack_cache.values())

    def _update_pack_cache(self) -> list[Pack]:
        raise NotImplementedError(self._update_pack_cache)

    def close(self) -> None:
        """Close the object store and release resources.

        This method closes all cached pack files and frees associated resources.
        """
        self._clear_cached_packs()

    @property
    def packs(self) -> list[Pack]:
        """List with pack objects."""
        return list(self._iter_cached_packs()) + list(self._update_pack_cache())

    def count_pack_files(self) -> int:
        """Count the number of pack files.

        Returns:
            Number of pack files (excluding those with .keep files)
        """
        count = 0
        for pack in self.packs:
            # Check if there's a .keep file for this pack
            keep_path = pack._basename + ".keep"
            if not os.path.exists(keep_path):
                count += 1
        return count

    def _iter_alternate_objects(self) -> Iterator[bytes]:
        """Iterate over the SHAs of all the objects in alternate stores."""
        for alternate in self.alternates:
            yield from alternate

    def _iter_loose_objects(self) -> Iterator[bytes]:
        """Iterate over the SHAs of all loose objects."""
        raise NotImplementedError(self._iter_loose_objects)

    def _get_loose_object(self, sha: bytes) -> ShaFile | None:
        raise NotImplementedError(self._get_loose_object)

    def delete_loose_object(self, sha: bytes) -> None:
        """Delete a loose object.

        This method only handles loose objects. For packed objects,
        use repack(exclude=...) to exclude them during repacking.
        """
        raise NotImplementedError(self.delete_loose_object)

    def _remove_pack(self, pack: "Pack") -> None:
        raise NotImplementedError(self._remove_pack)

    def pack_loose_objects(self, progress: Callable[[str], None] | None = None) -> int:
        """Pack loose objects.

        Args:
          progress: Optional progress reporting callback

        Returns: Number of objects packed
        """
        objects: list[tuple[ShaFile, None]] = []
        for sha in self._iter_loose_objects():
            obj = self._get_loose_object(sha)
            if obj is not None:
                objects.append((obj, None))
        self.add_objects(objects, progress=progress)
        for obj, path in objects:
            self.delete_loose_object(obj.id)
        return len(objects)

    def repack(
        self,
        exclude: Set[bytes] | None = None,
        progress: Callable[[str], None] | None = None,
    ) -> int:
        """Repack the packs in this repository.

        Note that this implementation is fairly naive and currently keeps all
        objects in memory while it repacks.

        Args:
          exclude: Optional set of object SHAs to exclude from repacking
          progress: Optional progress reporting callback
        """
        if exclude is None:
            exclude = set()

        loose_objects = set()
        excluded_loose_objects = set()
        for sha in self._iter_loose_objects():
            if sha not in exclude:
                obj = self._get_loose_object(sha)
                if obj is not None:
                    loose_objects.add(obj)
            else:
                excluded_loose_objects.add(sha)

        objects: set[tuple[ShaFile, None]] = {(obj, None) for obj in loose_objects}
        old_packs = {p.name(): p for p in self.packs}
        for name, pack in old_packs.items():
            objects.update(
                (obj, None) for obj in pack.iterobjects() if obj.id not in exclude
            )

        # Only create a new pack if there are objects to pack
        if objects:
            # The name of the consolidated pack might match the name of a
            # pre-existing pack. Take care not to remove the newly created
            # consolidated pack.
            consolidated = self.add_objects(list(objects), progress=progress)
            if consolidated is not None:
                old_packs.pop(consolidated.name(), None)

        # Delete loose objects that were packed
        for obj in loose_objects:
            if obj is not None:
                self.delete_loose_object(obj.id)
        # Delete excluded loose objects
        for sha in excluded_loose_objects:
            self.delete_loose_object(sha)
        for name, pack in old_packs.items():
            self._remove_pack(pack)
        self._update_pack_cache()
        return len(objects)

    def generate_pack_bitmaps(
        self,
        refs: dict[bytes, bytes],
        *,
        commit_interval: int | None = None,
        progress: Callable[[str], None] | None = None,
    ) -> int:
        """Generate bitmap indexes for all packs that don't have them.

        This generates .bitmap files for packfiles, enabling fast reachability
        queries. Equivalent to the bitmap generation part of 'git repack -b'.

        Args:
          refs: Dictionary of ref names to commit SHAs
          commit_interval: Include every Nth commit in bitmap index (None for default)
          progress: Optional progress reporting callback

        Returns:
          Number of bitmaps generated
        """
        count = 0
        for pack in self.packs:
            pack.ensure_bitmap(
                self, refs, commit_interval=commit_interval, progress=progress
            )
            count += 1

        # Update cache to pick up new bitmaps
        self._update_pack_cache()

        return count

    def __iter__(self) -> Iterator[bytes]:
        """Iterate over the SHAs that are present in this store."""
        self._update_pack_cache()
        for pack in self._iter_cached_packs():
            try:
                yield from pack
            except PackFileDisappeared:
                pass
        yield from self._iter_loose_objects()
        yield from self._iter_alternate_objects()

    def contains_loose(self, sha: bytes) -> bool:
        """Check if a particular object is present by SHA1 and is loose.

        This does not check alternates.
        """
        return self._get_loose_object(sha) is not None

    def get_raw(self, name: bytes) -> tuple[int, bytes]:
        """Obtain the raw fulltext for an object.

        Args:
          name: sha for the object.
        Returns: tuple with numeric type and object contents.
        """
        if name == ZERO_SHA:
            raise KeyError(name)
        if len(name) == 40:
            sha = hex_to_sha(name)
            hexsha = name
        elif len(name) == 20:
            sha = name
            hexsha = None
        else:
            raise AssertionError(f"Invalid object name {name!r}")
        for pack in self._iter_cached_packs():
            try:
                return pack.get_raw(sha)
            except (KeyError, PackFileDisappeared):
                pass
        if hexsha is None:
            hexsha = sha_to_hex(name)
        ret = self._get_loose_object(hexsha)
        if ret is not None:
            return ret.type_num, ret.as_raw_string()
        # Maybe something else has added a pack with the object
        # in the mean time?
        for pack in self._update_pack_cache():
            try:
                return pack.get_raw(sha)
            except KeyError:
                pass
        for alternate in self.alternates:
            try:
                return alternate.get_raw(hexsha)
            except KeyError:
                pass
        raise KeyError(hexsha)

    def iter_unpacked_subset(
        self,
        shas: Iterable[bytes],
        include_comp: bool = False,
        allow_missing: bool = False,
        convert_ofs_delta: bool = True,
    ) -> Iterator[UnpackedObject]:
        """Iterate over a subset of objects, yielding UnpackedObject instances.

        Args:
          shas: Set of object SHAs to retrieve
          include_comp: Whether to include compressed data
          allow_missing: If True, skip missing objects; if False, raise KeyError
          convert_ofs_delta: Whether to convert OFS_DELTA objects

        Returns:
          Iterator of UnpackedObject instances

        Raises:
          KeyError: If an object is missing and allow_missing is False
        """
        todo: set[bytes] = set(shas)
        for p in self._iter_cached_packs():
            for unpacked in p.iter_unpacked_subset(
                todo,
                include_comp=include_comp,
                allow_missing=True,
                convert_ofs_delta=convert_ofs_delta,
            ):
                yield unpacked
                hexsha = sha_to_hex(unpacked.sha())
                todo.remove(hexsha)
        # Maybe something else has added a pack with the object
        # in the mean time?
        for p in self._update_pack_cache():
            for unpacked in p.iter_unpacked_subset(
                todo,
                include_comp=include_comp,
                allow_missing=True,
                convert_ofs_delta=convert_ofs_delta,
            ):
                yield unpacked
                hexsha = sha_to_hex(unpacked.sha())
                todo.remove(hexsha)
        for alternate in self.alternates:
            assert isinstance(alternate, PackBasedObjectStore)
            for unpacked in alternate.iter_unpacked_subset(
                todo,
                include_comp=include_comp,
                allow_missing=True,
                convert_ofs_delta=convert_ofs_delta,
            ):
                yield unpacked
                hexsha = sha_to_hex(unpacked.sha())
                todo.remove(hexsha)

    def iterobjects_subset(
        self, shas: Iterable[bytes], *, allow_missing: bool = False
    ) -> Iterator[ShaFile]:
        """Iterate over a subset of objects in the store.

        This method searches for objects in pack files, alternates, and loose storage.

        Args:
          shas: Iterable of object SHAs to retrieve
          allow_missing: If True, skip missing objects; if False, raise KeyError

        Returns:
          Iterator of ShaFile objects

        Raises:
          KeyError: If an object is missing and allow_missing is False
        """
        todo: set[bytes] = set(shas)
        for p in self._iter_cached_packs():
            for o in p.iterobjects_subset(todo, allow_missing=True):
                yield o
                todo.remove(o.id)
        # Maybe something else has added a pack with the object
        # in the mean time?
        for p in self._update_pack_cache():
            for o in p.iterobjects_subset(todo, allow_missing=True):
                yield o
                todo.remove(o.id)
        for alternate in self.alternates:
            for o in alternate.iterobjects_subset(todo, allow_missing=True):
                yield o
                todo.remove(o.id)
        for oid in todo:
            loose_obj: ShaFile | None = self._get_loose_object(oid)
            if loose_obj is not None:
                yield loose_obj
            elif not allow_missing:
                raise KeyError(oid)

    def get_unpacked_object(
        self, sha1: bytes, *, include_comp: bool = False
    ) -> UnpackedObject:
        """Obtain the unpacked object.

        Args:
          sha1: sha for the object.
          include_comp: Whether to include compression metadata.
        """
        if sha1 == ZERO_SHA:
            raise KeyError(sha1)
        if len(sha1) == 40:
            sha = hex_to_sha(sha1)
            hexsha = sha1
        elif len(sha1) == 20:
            sha = sha1
            hexsha = None
        else:
            raise AssertionError(f"Invalid object sha1 {sha1!r}")
        for pack in self._iter_cached_packs():
            try:
                return pack.get_unpacked_object(sha, include_comp=include_comp)
            except (KeyError, PackFileDisappeared):
                pass
        if hexsha is None:
            hexsha = sha_to_hex(sha1)
        # Maybe something else has added a pack with the object
        # in the mean time?
        for pack in self._update_pack_cache():
            try:
                return pack.get_unpacked_object(sha, include_comp=include_comp)
            except KeyError:
                pass
        for alternate in self.alternates:
            assert isinstance(alternate, PackBasedObjectStore)
            try:
                return alternate.get_unpacked_object(hexsha, include_comp=include_comp)
            except KeyError:
                pass
        raise KeyError(hexsha)

    def add_objects(
        self,
        objects: Sequence[tuple[ShaFile, str | None]],
        progress: Callable[[str], None] | None = None,
    ) -> "Pack | None":
        """Add a set of objects to this object store.

        Args:
          objects: Iterable over (object, path) tuples, should support
            __len__.
          progress: Optional progress reporting function.
        Returns: Pack object of the objects written.
        """
        count = len(objects)
        record_iter = (full_unpacked_object(o) for (o, p) in objects)
        return self.add_pack_data(count, record_iter, progress=progress)


class DiskObjectStore(PackBasedObjectStore):
    """Git-style object store that exists on disk."""

    path: str | os.PathLike[str]
    pack_dir: str | os.PathLike[str]
    _alternates: "list[BaseObjectStore] | None"
    _commit_graph: "CommitGraph | None"

    def __init__(
        self,
        path: str | os.PathLike[str],
        *,
        loose_compression_level: int = -1,
        pack_compression_level: int = -1,
        pack_index_version: int | None = None,
        pack_delta_window_size: int | None = None,
        pack_window_memory: int | None = None,
        pack_delta_cache_size: int | None = None,
        pack_depth: int | None = None,
        pack_threads: int | None = None,
        pack_big_file_threshold: int | None = None,
        fsync_object_files: bool = False,
<<<<<<< HEAD
        pack_write_bitmaps: bool = False,
        pack_write_bitmap_hash_cache: bool = True,
        pack_write_bitmap_lookup_table: bool = True,
=======
        file_mode: int | None = None,
        dir_mode: int | None = None,
>>>>>>> 2d84f930
    ) -> None:
        """Open an object store.

        Args:
          path: Path of the object store.
          loose_compression_level: zlib compression level for loose objects
          pack_compression_level: zlib compression level for pack objects
          pack_index_version: pack index version to use (1, 2, or 3)
          pack_delta_window_size: sliding window size for delta compression
          pack_window_memory: memory limit for delta window operations
          pack_delta_cache_size: size of cache for delta operations
          pack_depth: maximum delta chain depth
          pack_threads: number of threads for pack operations
          pack_big_file_threshold: threshold for treating files as big
          fsync_object_files: whether to fsync object files for durability
<<<<<<< HEAD
          pack_write_bitmaps: whether to write bitmap indexes for packs
          pack_write_bitmap_hash_cache: whether to include name-hash cache in bitmaps
          pack_write_bitmap_lookup_table: whether to include lookup table in bitmaps
=======
          file_mode: File permission mask for shared repository
          dir_mode: Directory permission mask for shared repository
>>>>>>> 2d84f930
        """
        super().__init__(
            pack_compression_level=pack_compression_level,
            pack_index_version=pack_index_version,
            pack_delta_window_size=pack_delta_window_size,
            pack_window_memory=pack_window_memory,
            pack_delta_cache_size=pack_delta_cache_size,
            pack_depth=pack_depth,
            pack_threads=pack_threads,
            pack_big_file_threshold=pack_big_file_threshold,
        )
        self.path = path
        self.pack_dir = os.path.join(self.path, PACKDIR)
        self._alternates = None
        self.loose_compression_level = loose_compression_level
        self.pack_compression_level = pack_compression_level
        self.pack_index_version = pack_index_version
        self.fsync_object_files = fsync_object_files
<<<<<<< HEAD
        self.pack_write_bitmaps = pack_write_bitmaps
        self.pack_write_bitmap_hash_cache = pack_write_bitmap_hash_cache
        self.pack_write_bitmap_lookup_table = pack_write_bitmap_lookup_table
=======
        self.file_mode = file_mode
        self.dir_mode = dir_mode
>>>>>>> 2d84f930

        # Commit graph support - lazy loaded
        self._commit_graph = None
        self._use_commit_graph = True  # Default to true

    def __repr__(self) -> str:
        """Return string representation of DiskObjectStore.

        Returns:
          String representation including the store path
        """
        return f"<{self.__class__.__name__}({self.path!r})>"

    @classmethod
    def from_config(
        cls,
        path: str | os.PathLike[str],
        config: "Config",
        *,
        file_mode: int | None = None,
        dir_mode: int | None = None,
    ) -> "DiskObjectStore":
        """Create a DiskObjectStore from a configuration object.

        Args:
          path: Path to the object store directory
          config: Configuration object to read settings from
          file_mode: Optional file permission mask for shared repository
          dir_mode: Optional directory permission mask for shared repository

        Returns:
          New DiskObjectStore instance configured according to config
        """
        try:
            default_compression_level = int(
                config.get((b"core",), b"compression").decode()
            )
        except KeyError:
            default_compression_level = -1
        try:
            loose_compression_level = int(
                config.get((b"core",), b"looseCompression").decode()
            )
        except KeyError:
            loose_compression_level = default_compression_level
        try:
            pack_compression_level = int(
                config.get((b"core",), "packCompression").decode()
            )
        except KeyError:
            pack_compression_level = default_compression_level
        try:
            pack_index_version = int(config.get((b"pack",), b"indexVersion").decode())
        except KeyError:
            pack_index_version = None

        # Read pack configuration options
        try:
            pack_delta_window_size = int(
                config.get((b"pack",), b"deltaWindowSize").decode()
            )
        except KeyError:
            pack_delta_window_size = None
        try:
            pack_window_memory = int(config.get((b"pack",), b"windowMemory").decode())
        except KeyError:
            pack_window_memory = None
        try:
            pack_delta_cache_size = int(
                config.get((b"pack",), b"deltaCacheSize").decode()
            )
        except KeyError:
            pack_delta_cache_size = None
        try:
            pack_depth = int(config.get((b"pack",), b"depth").decode())
        except KeyError:
            pack_depth = None
        try:
            pack_threads = int(config.get((b"pack",), b"threads").decode())
        except KeyError:
            pack_threads = None
        try:
            pack_big_file_threshold = int(
                config.get((b"pack",), b"bigFileThreshold").decode()
            )
        except KeyError:
            pack_big_file_threshold = None

        # Read core.commitGraph setting
        use_commit_graph = config.get_boolean((b"core",), b"commitGraph", True)

        # Read core.fsyncObjectFiles setting
        fsync_object_files = config.get_boolean((b"core",), b"fsyncObjectFiles", False)

        # Read bitmap settings
        pack_write_bitmaps = config.get_boolean((b"pack",), b"writeBitmaps", False)
        pack_write_bitmap_hash_cache = config.get_boolean(
            (b"pack",), b"writeBitmapHashCache", True
        )
        pack_write_bitmap_lookup_table = config.get_boolean(
            (b"pack",), b"writeBitmapLookupTable", True
        )
        # Also check repack.writeBitmaps for backwards compatibility
        if not pack_write_bitmaps:
            pack_write_bitmaps = config.get_boolean(
                (b"repack",), b"writeBitmaps", False
            )

        instance = cls(
            path,
<<<<<<< HEAD
            loose_compression_level,
            pack_compression_level,
            pack_index_version,
            pack_delta_window_size,
            pack_window_memory,
            pack_delta_cache_size,
            pack_depth,
            pack_threads,
            pack_big_file_threshold,
            fsync_object_files,
            pack_write_bitmaps,
            pack_write_bitmap_hash_cache,
            pack_write_bitmap_lookup_table,
=======
            loose_compression_level=loose_compression_level,
            pack_compression_level=pack_compression_level,
            pack_index_version=pack_index_version,
            pack_delta_window_size=pack_delta_window_size,
            pack_window_memory=pack_window_memory,
            pack_delta_cache_size=pack_delta_cache_size,
            pack_depth=pack_depth,
            pack_threads=pack_threads,
            pack_big_file_threshold=pack_big_file_threshold,
            fsync_object_files=fsync_object_files,
            file_mode=file_mode,
            dir_mode=dir_mode,
>>>>>>> 2d84f930
        )
        instance._use_commit_graph = use_commit_graph
        return instance

    @property
    def alternates(self) -> list["BaseObjectStore"]:
        """Get the list of alternate object stores.

        Reads from .git/objects/info/alternates if not already cached.

        Returns:
          List of DiskObjectStore instances for alternate object directories
        """
        if self._alternates is not None:
            return self._alternates
        self._alternates = []
        for path in self._read_alternate_paths():
            self._alternates.append(DiskObjectStore(path))
        return self._alternates

    def _read_alternate_paths(self) -> Iterator[str]:
        try:
            f = GitFile(os.path.join(self.path, INFODIR, "alternates"), "rb")
        except FileNotFoundError:
            return
        with f:
            for line in f.readlines():
                line = line.rstrip(b"\n")
                if line.startswith(b"#"):
                    continue
                if os.path.isabs(line):
                    yield os.fsdecode(line)
                else:
                    yield os.fsdecode(os.path.join(os.fsencode(self.path), line))

    def add_alternate_path(self, path: str | os.PathLike[str]) -> None:
        """Add an alternate path to this object store."""
        info_dir = os.path.join(self.path, INFODIR)
        try:
            os.mkdir(info_dir)
            if self.dir_mode is not None:
                os.chmod(info_dir, self.dir_mode)
        except FileExistsError:
            pass
        alternates_path = os.path.join(self.path, INFODIR, "alternates")
        mask = self.file_mode if self.file_mode is not None else 0o644
        with GitFile(alternates_path, "wb", mask=mask) as f:
            try:
                orig_f = open(alternates_path, "rb")
            except FileNotFoundError:
                pass
            else:
                with orig_f:
                    f.write(orig_f.read())
            f.write(os.fsencode(path) + b"\n")

        if not os.path.isabs(path):
            path = os.path.join(self.path, path)
        self.alternates.append(DiskObjectStore(path))

    def _update_pack_cache(self) -> list[Pack]:
        """Read and iterate over new pack files and cache them."""
        try:
            pack_dir_contents = os.listdir(self.pack_dir)
        except FileNotFoundError:
            self.close()
            return []
        pack_files = set()
        for name in pack_dir_contents:
            if name.startswith("pack-") and name.endswith(".pack"):
                # verify that idx exists first (otherwise the pack was not yet
                # fully written)
                idx_name = os.path.splitext(name)[0] + ".idx"
                if idx_name in pack_dir_contents:
                    pack_name = name[: -len(".pack")]
                    pack_files.add(pack_name)

        # Open newly appeared pack files
        new_packs = []
        for f in pack_files:
            if f not in self._pack_cache:
                pack = Pack(
                    os.path.join(self.pack_dir, f),
                    delta_window_size=self.pack_delta_window_size,
                    window_memory=self.pack_window_memory,
                    delta_cache_size=self.pack_delta_cache_size,
                    depth=self.pack_depth,
                    threads=self.pack_threads,
                    big_file_threshold=self.pack_big_file_threshold,
                )
                new_packs.append(pack)
                self._pack_cache[f] = pack
        # Remove disappeared pack files
        for f in set(self._pack_cache) - pack_files:
            self._pack_cache.pop(f).close()
        return new_packs

    def _get_shafile_path(self, sha: bytes) -> str:
        # Check from object dir
        return hex_to_filename(os.fspath(self.path), sha)

    def _iter_loose_objects(self) -> Iterator[bytes]:
        for base in os.listdir(self.path):
            if len(base) != 2:
                continue
            for rest in os.listdir(os.path.join(self.path, base)):
                sha = os.fsencode(base + rest)
                if not valid_hexsha(sha):
                    continue
                yield sha

    def count_loose_objects(self) -> int:
        """Count the number of loose objects in the object store.

        Returns:
            Number of loose objects
        """
        count = 0
        if not os.path.exists(self.path):
            return 0

        for i in range(256):
            subdir = os.path.join(self.path, f"{i:02x}")
            try:
                count += len(
                    [
                        name
                        for name in os.listdir(subdir)
                        if len(name) == 38  # 40 - 2 for the prefix
                    ]
                )
            except FileNotFoundError:
                # Directory may have been removed or is inaccessible
                continue

        return count

    def _get_loose_object(self, sha: bytes) -> ShaFile | None:
        path = self._get_shafile_path(sha)
        try:
            return ShaFile.from_path(path)
        except FileNotFoundError:
            return None

    def delete_loose_object(self, sha: bytes) -> None:
        """Delete a loose object from disk.

        Args:
          sha: SHA1 of the object to delete

        Raises:
          FileNotFoundError: If the object file doesn't exist
        """
        os.remove(self._get_shafile_path(sha))

    def get_object_mtime(self, sha: bytes) -> float:
        """Get the modification time of an object.

        Args:
          sha: SHA1 of the object

        Returns:
          Modification time as seconds since epoch

        Raises:
          KeyError: if the object is not found
        """
        # First check if it's a loose object
        if self.contains_loose(sha):
            path = self._get_shafile_path(sha)
            try:
                return os.path.getmtime(path)
            except FileNotFoundError:
                pass

        # Check if it's in a pack file
        for pack in self.packs:
            try:
                if sha in pack:
                    # Use the pack file's mtime for packed objects
                    pack_path = pack._data_path
                    try:
                        return os.path.getmtime(pack_path)
                    except (FileNotFoundError, AttributeError):
                        pass
            except PackFileDisappeared:
                pass

        raise KeyError(sha)

    def _remove_pack(self, pack: Pack) -> None:
        try:
            del self._pack_cache[os.path.basename(pack._basename)]
        except KeyError:
            pass
        pack.close()
        os.remove(pack.data.path)
        if hasattr(pack.index, "path"):
            os.remove(pack.index.path)

    def _get_pack_basepath(
        self, entries: Iterable[tuple[bytes, int, int | None]]
    ) -> str:
        suffix_bytes = iter_sha1(entry[0] for entry in entries)
        # TODO: Handle self.pack_dir being bytes
        suffix = suffix_bytes.decode("ascii")
        return os.path.join(self.pack_dir, "pack-" + suffix)

    def _complete_pack(
        self,
        f: BinaryIO,
        path: str,
        num_objects: int,
        indexer: PackIndexer,
        progress: Callable[..., None] | None = None,
        refs: dict[bytes, bytes] | None = None,
    ) -> Pack:
        """Move a specific file containing a pack into the pack directory.

        Note: The file should be on the same file system as the
            packs directory.

        Args:
          f: Open file object for the pack.
          path: Path to the pack file.
          num_objects: Number of objects in the pack.
          indexer: A PackIndexer for indexing the pack.
          progress: Optional progress reporting function.
          refs: Optional dictionary of refs for bitmap generation.
        """
        entries = []
        for i, entry in enumerate(indexer):
            if progress is not None:
                progress(f"generating index: {i}/{num_objects}\r".encode("ascii"))
            entries.append(entry)

        pack_sha, extra_entries = extend_pack(
            f,
            set(indexer.ext_refs()),
            get_raw=self.get_raw,
            compression_level=self.pack_compression_level,
            progress=progress,
        )
        f.flush()
        if self.fsync_object_files:
            try:
                fileno = f.fileno()
            except AttributeError as e:
                raise OSError("fsync requested but file has no fileno()") from e
            else:
                os.fsync(fileno)
        f.close()

        entries.extend(extra_entries)

        # Move the pack in.
        entries.sort()
        pack_base_name = self._get_pack_basepath(entries)

        for pack in self.packs:
            if pack._basename == pack_base_name:
                return pack

        target_pack_path = pack_base_name + ".pack"
        target_index_path = pack_base_name + ".idx"
        if sys.platform == "win32":
            # Windows might have the target pack file lingering. Attempt
            # removal, silently passing if the target does not exist.
            with suppress(FileNotFoundError):
                os.remove(target_pack_path)
        os.rename(path, target_pack_path)

        # Write the index.
        mask = self.file_mode if self.file_mode is not None else PACK_MODE
        with GitFile(
            target_index_path,
            "wb",
            mask=mask,
            fsync=self.fsync_object_files,
        ) as index_file:
            write_pack_index(
                index_file, entries, pack_sha, version=self.pack_index_version
            )

        # Generate bitmap if configured and refs are available
        if self.pack_write_bitmaps and refs:
            from .bitmap import generate_bitmap, write_bitmap
            from .pack import load_pack_index_file

            if progress:
                progress("Generating bitmap index\r".encode("ascii"))

            # Load the index we just wrote
            with open(target_index_path, "rb") as idx_file:
                pack_index = load_pack_index_file(
                    os.path.basename(target_index_path), idx_file
                )

            # Generate the bitmap
            bitmap = generate_bitmap(
                pack_index=pack_index,
                object_store=self,
                refs=refs,
                pack_checksum=pack_sha,
                include_hash_cache=self.pack_write_bitmap_hash_cache,
                include_lookup_table=self.pack_write_bitmap_lookup_table,
                progress=lambda msg: progress(msg.encode("ascii"))
                if progress and isinstance(msg, str)
                else None,
            )

            # Write the bitmap
            target_bitmap_path = pack_base_name + ".bitmap"
            write_bitmap(target_bitmap_path, bitmap)

            if progress:
                progress("Bitmap index written\r".encode("ascii"))

        # Add the pack to the store and return it.
        final_pack = Pack(
            pack_base_name,
            delta_window_size=self.pack_delta_window_size,
            window_memory=self.pack_window_memory,
            delta_cache_size=self.pack_delta_cache_size,
            depth=self.pack_depth,
            threads=self.pack_threads,
            big_file_threshold=self.pack_big_file_threshold,
        )
        final_pack.check_length_and_checksum()
        self._add_cached_pack(pack_base_name, final_pack)
        return final_pack

    def add_thin_pack(
        self,
        read_all: Callable[[int], bytes],
        read_some: Callable[[int], bytes] | None,
        progress: Callable[..., None] | None = None,
    ) -> "Pack":
        """Add a new thin pack to this object store.

        Thin packs are packs that contain deltas with parents that exist
        outside the pack. They should never be placed in the object store
        directly, and always indexed and completed as they are copied.

        Args:
          read_all: Read function that blocks until the number of
            requested bytes are read.
          read_some: Read function that returns at least one byte, but may
            not return the number of bytes requested.
          progress: Optional progress reporting function.
        Returns: A Pack object pointing at the now-completed thin pack in the
            objects/pack directory.
        """
        import tempfile

        fd, path = tempfile.mkstemp(dir=self.path, prefix="tmp_pack_")
        with os.fdopen(fd, "w+b") as f:
            os.chmod(path, PACK_MODE)
            indexer = PackIndexer(f, resolve_ext_ref=self.get_raw)  # type: ignore[arg-type]
            copier = PackStreamCopier(read_all, read_some, f, delta_iter=indexer)  # type: ignore[arg-type]
            copier.verify(progress=progress)
            return self._complete_pack(f, path, len(copier), indexer, progress=progress)

    def add_pack(
        self,
    ) -> tuple[BinaryIO, Callable[[], None], Callable[[], None]]:
        """Add a new pack to this object store.

        Returns: Fileobject to write to, a commit function to
            call when the pack is finished and an abort
            function.
        """
        import tempfile

        fd, path = tempfile.mkstemp(dir=self.pack_dir, suffix=".pack")
        f = os.fdopen(fd, "w+b")
        mask = self.file_mode if self.file_mode is not None else PACK_MODE
        os.chmod(path, mask)

        def commit() -> "Pack | None":
            if f.tell() > 0:
                f.seek(0)

                with PackData(path, f) as pd:
                    indexer = PackIndexer.for_pack_data(
                        pd,
                        resolve_ext_ref=self.get_raw,  # type: ignore[arg-type]
                    )
                    return self._complete_pack(f, path, len(pd), indexer)  # type: ignore[arg-type]
            else:
                f.close()
                os.remove(path)
                return None

        def abort() -> None:
            f.close()
            os.remove(path)

        return f, commit, abort  # type: ignore[return-value]

    def add_object(self, obj: ShaFile) -> None:
        """Add a single object to this object store.

        Args:
          obj: Object to add
        """
        path = self._get_shafile_path(obj.id)
        dir = os.path.dirname(path)
        try:
            os.mkdir(dir)
            if self.dir_mode is not None:
                os.chmod(dir, self.dir_mode)
        except FileExistsError:
            pass
        if os.path.exists(path):
            return  # Already there, no need to write again
        mask = self.file_mode if self.file_mode is not None else PACK_MODE
        with GitFile(path, "wb", mask=mask, fsync=self.fsync_object_files) as f:
            f.write(
                obj.as_legacy_object(compression_level=self.loose_compression_level)
            )

    @classmethod
    def init(
        cls,
        path: str | os.PathLike[str],
        *,
        file_mode: int | None = None,
        dir_mode: int | None = None,
    ) -> "DiskObjectStore":
        """Initialize a new disk object store.

        Creates the necessary directory structure for a Git object store.

        Args:
          path: Path where the object store should be created
          file_mode: Optional file permission mask for shared repository
          dir_mode: Optional directory permission mask for shared repository

        Returns:
          New DiskObjectStore instance
        """
        try:
            os.mkdir(path)
            if dir_mode is not None:
                os.chmod(path, dir_mode)
        except FileExistsError:
            pass
        info_path = os.path.join(path, "info")
        pack_path = os.path.join(path, PACKDIR)
        os.mkdir(info_path)
        os.mkdir(pack_path)
        if dir_mode is not None:
            os.chmod(info_path, dir_mode)
            os.chmod(pack_path, dir_mode)
        return cls(path, file_mode=file_mode, dir_mode=dir_mode)

    def iter_prefix(self, prefix: bytes) -> Iterator[bytes]:
        """Iterate over all object SHAs with the given prefix.

        Args:
          prefix: Hex prefix to search for (as bytes)

        Returns:
          Iterator of object SHAs (as bytes) matching the prefix
        """
        if len(prefix) < 2:
            yield from super().iter_prefix(prefix)
            return
        seen = set()
        dir = prefix[:2].decode()
        rest = prefix[2:].decode()
        try:
            for name in os.listdir(os.path.join(self.path, dir)):
                if name.startswith(rest):
                    sha = os.fsencode(dir + name)
                    if sha not in seen:
                        seen.add(sha)
                        yield sha
        except FileNotFoundError:
            pass

        for p in self.packs:
            bin_prefix = (
                binascii.unhexlify(prefix)
                if len(prefix) % 2 == 0
                else binascii.unhexlify(prefix[:-1])
            )
            for sha in p.index.iter_prefix(bin_prefix):
                sha = sha_to_hex(sha)
                if sha.startswith(prefix) and sha not in seen:
                    seen.add(sha)
                    yield sha
        for alternate in self.alternates:
            for sha in alternate.iter_prefix(prefix):
                if sha not in seen:
                    seen.add(sha)
                    yield sha

    def get_commit_graph(self) -> "CommitGraph | None":
        """Get the commit graph for this object store.

        Returns:
          CommitGraph object if available, None otherwise
        """
        if not self._use_commit_graph:
            return None

        if self._commit_graph is None:
            from .commit_graph import read_commit_graph

            # Look for commit graph in our objects directory
            graph_file = os.path.join(self.path, "info", "commit-graph")
            if os.path.exists(graph_file):
                self._commit_graph = read_commit_graph(graph_file)
        return self._commit_graph

    def write_commit_graph(
        self, refs: Iterable[bytes] | None = None, reachable: bool = True
    ) -> None:
        """Write a commit graph file for this object store.

        Args:
            refs: List of refs to include. If None, includes all refs from object store.
            reachable: If True, includes all commits reachable from refs.
                      If False, only includes the direct ref targets.
        """
        from .commit_graph import get_reachable_commits

        if refs is None:
            # Get all commit objects from the object store
            all_refs = []
            # Iterate through all objects to find commits
            for sha in self:
                try:
                    obj = self[sha]
                    if obj.type_name == b"commit":
                        all_refs.append(sha)
                except KeyError:
                    continue
        else:
            # Use provided refs
            all_refs = list(refs)

        if not all_refs:
            return  # No commits to include

        if reachable:
            # Get all reachable commits
            commit_ids = get_reachable_commits(self, all_refs)
        else:
            # Just use the direct ref targets - ensure they're hex ObjectIDs
            commit_ids = []
            for ref in all_refs:
                if isinstance(ref, bytes) and len(ref) == 40:
                    # Already hex ObjectID
                    commit_ids.append(ref)
                elif isinstance(ref, bytes) and len(ref) == 20:
                    # Binary SHA, convert to hex ObjectID
                    from .objects import sha_to_hex

                    commit_ids.append(sha_to_hex(ref))
                else:
                    # Assume it's already correct format
                    commit_ids.append(ref)

        if commit_ids:
            # Write commit graph directly to our object store path
            # Generate the commit graph
            from .commit_graph import generate_commit_graph

            graph = generate_commit_graph(self, commit_ids)

            if graph.entries:
                # Ensure the info directory exists
                info_dir = os.path.join(self.path, "info")
                os.makedirs(info_dir, exist_ok=True)
                if self.dir_mode is not None:
                    os.chmod(info_dir, self.dir_mode)

                # Write using GitFile for atomic operation
                graph_path = os.path.join(info_dir, "commit-graph")
                mask = self.file_mode if self.file_mode is not None else 0o644
                with GitFile(graph_path, "wb", mask=mask) as f:
                    assert isinstance(
                        f, _GitFile
                    )  # GitFile in write mode always returns _GitFile
                    graph.write_to_file(f)

            # Clear cached commit graph so it gets reloaded
            self._commit_graph = None

    def prune(self, grace_period: int | None = None) -> None:
        """Prune/clean up this object store.

        This removes temporary files that were left behind by interrupted
        pack operations. These are files that start with ``tmp_pack_`` in the
        repository directory or files with .pack extension but no corresponding
        .idx file in the pack directory.

        Args:
          grace_period: Grace period in seconds for removing temporary files.
                       If None, uses DEFAULT_TEMPFILE_GRACE_PERIOD.
        """
        import glob

        if grace_period is None:
            grace_period = DEFAULT_TEMPFILE_GRACE_PERIOD

        # Clean up tmp_pack_* files in the repository directory
        for tmp_file in glob.glob(os.path.join(self.path, "tmp_pack_*")):
            # Check if file is old enough (more than grace period)
            mtime = os.path.getmtime(tmp_file)
            if time.time() - mtime > grace_period:
                os.remove(tmp_file)

        # Clean up orphaned .pack files without corresponding .idx files
        try:
            pack_dir_contents = os.listdir(self.pack_dir)
        except FileNotFoundError:
            return

        pack_files = {}
        idx_files = set()

        for name in pack_dir_contents:
            if name.endswith(".pack"):
                base_name = name[:-5]  # Remove .pack extension
                pack_files[base_name] = name
            elif name.endswith(".idx"):
                base_name = name[:-4]  # Remove .idx extension
                idx_files.add(base_name)

        # Remove .pack files without corresponding .idx files
        for base_name, pack_name in pack_files.items():
            if base_name not in idx_files:
                pack_path = os.path.join(self.pack_dir, pack_name)
                # Check if file is old enough (more than grace period)
                mtime = os.path.getmtime(pack_path)
                if time.time() - mtime > grace_period:
                    os.remove(pack_path)


class MemoryObjectStore(PackCapableObjectStore):
    """Object store that keeps all objects in memory."""

    def __init__(self) -> None:
        """Initialize a MemoryObjectStore.

        Creates an empty in-memory object store.
        """
        super().__init__()
        self._data: dict[bytes, ShaFile] = {}
        self.pack_compression_level = -1

    def _to_hexsha(self, sha: bytes) -> bytes:
        if len(sha) == 40:
            return sha
        elif len(sha) == 20:
            return sha_to_hex(sha)
        else:
            raise ValueError(f"Invalid sha {sha!r}")

    def contains_loose(self, sha: bytes) -> bool:
        """Check if a particular object is present by SHA1 and is loose."""
        return self._to_hexsha(sha) in self._data

    def contains_packed(self, sha: bytes) -> bool:
        """Check if a particular object is present by SHA1 and is packed."""
        return False

    def __iter__(self) -> Iterator[bytes]:
        """Iterate over the SHAs that are present in this store."""
        return iter(self._data.keys())

    @property
    def packs(self) -> list[Pack]:
        """List with pack objects."""
        return []

    def get_raw(self, name: ObjectID) -> tuple[int, bytes]:
        """Obtain the raw text for an object.

        Args:
          name: sha for the object.
        Returns: tuple with numeric type and object contents.
        """
        obj = self[self._to_hexsha(name)]
        return obj.type_num, obj.as_raw_string()

    def __getitem__(self, name: ObjectID) -> ShaFile:
        """Retrieve an object by SHA.

        Args:
          name: SHA of the object (as hex string or bytes)

        Returns:
          Copy of the ShaFile object

        Raises:
          KeyError: If the object is not found
        """
        return self._data[self._to_hexsha(name)].copy()

    def __delitem__(self, name: ObjectID) -> None:
        """Delete an object from this store, for testing only."""
        del self._data[self._to_hexsha(name)]

    def add_object(self, obj: ShaFile) -> None:
        """Add a single object to this object store."""
        self._data[obj.id] = obj.copy()

    def add_objects(
        self,
        objects: Iterable[tuple[ShaFile, str | None]],
        progress: Callable[[str], None] | None = None,
    ) -> None:
        """Add a set of objects to this object store.

        Args:
          objects: Iterable over a list of (object, path) tuples
          progress: Optional progress reporting function.
        """
        for obj, path in objects:
            self.add_object(obj)

    def add_pack(self) -> tuple[BinaryIO, Callable[[], None], Callable[[], None]]:
        """Add a new pack to this object store.

        Because this object store doesn't support packs, we extract and add the
        individual objects.

        Returns: Fileobject to write to and a commit function to
            call when the pack is finished.
        """
        from tempfile import SpooledTemporaryFile

        f = SpooledTemporaryFile(max_size=PACK_SPOOL_FILE_MAX_SIZE, prefix="incoming-")

        def commit() -> None:
            size = f.tell()
            if size > 0:
                f.seek(0)

                p = PackData.from_file(f, size)
                for obj in PackInflater.for_pack_data(p, self.get_raw):  # type: ignore[arg-type]
                    self.add_object(obj)
                p.close()
                f.close()
            else:
                f.close()

        def abort() -> None:
            f.close()

        return f, commit, abort  # type: ignore[return-value]

    def add_pack_data(
        self,
        count: int,
        unpacked_objects: Iterator[UnpackedObject],
        progress: Callable[[str], None] | None = None,
    ) -> None:
        """Add pack data to this object store.

        Args:
          count: Number of items to add
          unpacked_objects: Iterator of UnpackedObject instances
          progress: Optional progress reporting function.
        """
        if count == 0:
            return

        # Since MemoryObjectStore doesn't support pack files, we need to
        # extract individual objects. To handle deltas properly, we write
        # to a temporary pack and then use PackInflater to resolve them.
        f, commit, abort = self.add_pack()
        try:
            write_pack_data(
                f.write,
                unpacked_objects,
                num_records=count,
                progress=progress,
            )
        except BaseException:
            abort()
            raise
        else:
            commit()

    def add_thin_pack(
        self,
        read_all: Callable[[], bytes],
        read_some: Callable[[int], bytes],
        progress: Callable[[str], None] | None = None,
    ) -> None:
        """Add a new thin pack to this object store.

        Thin packs are packs that contain deltas with parents that exist
        outside the pack. Because this object store doesn't support packs, we
        extract and add the individual objects.

        Args:
          read_all: Read function that blocks until the number of
            requested bytes are read.
          read_some: Read function that returns at least one byte, but may
            not return the number of bytes requested.
          progress: Optional progress reporting function.
        """
        f, commit, abort = self.add_pack()
        try:
            copier = PackStreamCopier(read_all, read_some, f)  # type: ignore[arg-type]
            copier.verify()
        except BaseException:
            abort()
            raise
        else:
            commit()


class ObjectIterator(Protocol):
    """Interface for iterating over objects."""

    def iterobjects(self) -> Iterator[ShaFile]:
        """Iterate over all objects.

        Returns:
          Iterator of ShaFile objects
        """
        raise NotImplementedError(self.iterobjects)


def tree_lookup_path(
    lookup_obj: Callable[[bytes], ShaFile], root_sha: bytes, path: bytes
) -> tuple[int, bytes]:
    """Look up an object in a Git tree.

    Args:
      lookup_obj: Callback for retrieving object by SHA1
      root_sha: SHA1 of the root tree
      path: Path to lookup
    Returns: A tuple of (mode, SHA) of the resulting path.
    """
    tree = lookup_obj(root_sha)
    if not isinstance(tree, Tree):
        raise NotTreeError(root_sha)
    return tree.lookup_path(lookup_obj, path)


def _collect_filetree_revs(
    obj_store: ObjectContainer, tree_sha: ObjectID, kset: set[ObjectID]
) -> None:
    """Collect SHA1s of files and directories for specified tree.

    Args:
      obj_store: Object store to get objects by SHA from
      tree_sha: tree reference to walk
      kset: set to fill with references to files and directories
    """
    filetree = obj_store[tree_sha]
    assert isinstance(filetree, Tree)
    for name, mode, sha in filetree.iteritems():
        assert mode is not None
        assert sha is not None
        if not S_ISGITLINK(mode) and sha not in kset:
            kset.add(sha)
            if stat.S_ISDIR(mode):
                _collect_filetree_revs(obj_store, sha, kset)


def _split_commits_and_tags(
    obj_store: ObjectContainer, lst: Iterable[bytes], *, ignore_unknown: bool = False
) -> tuple[set[bytes], set[bytes], set[bytes]]:
    """Split object id list into three lists with commit, tag, and other SHAs.

    Commits referenced by tags are included into commits
    list as well. Only SHA1s known in this repository will get
    through, and unless ignore_unknown argument is True, KeyError
    is thrown for SHA1 missing in the repository

    Args:
      obj_store: Object store to get objects by SHA1 from
      lst: Collection of commit and tag SHAs
      ignore_unknown: True to skip SHA1 missing in the repository
        silently.
    Returns: A tuple of (commits, tags, others) SHA1s
    """
    commits: set[bytes] = set()
    tags: set[bytes] = set()
    others: set[bytes] = set()
    for e in lst:
        try:
            o = obj_store[e]
        except KeyError:
            if not ignore_unknown:
                raise
        else:
            if isinstance(o, Commit):
                commits.add(e)
            elif isinstance(o, Tag):
                tags.add(e)
                tagged = o.object[1]
                c, t, os = _split_commits_and_tags(
                    obj_store, [tagged], ignore_unknown=ignore_unknown
                )
                commits |= c
                tags |= t
                others |= os
            else:
                others.add(e)
    return (commits, tags, others)


class MissingObjectFinder:
    """Find the objects missing from another object store.

    Args:
      object_store: Object store containing at least all objects to be
        sent
      haves: SHA1s of commits not to send (already present in target)
      wants: SHA1s of commits to send
      progress: Optional function to report progress to.
      get_tagged: Function that returns a dict of pointed-to sha -> tag
        sha for including tags.
      get_parents: Optional function for getting the parents of a commit.
    """

    def __init__(
        self,
        object_store: BaseObjectStore,
        haves: Iterable[bytes],
        wants: Iterable[bytes],
        *,
        shallow: Set[bytes] | None = None,
        progress: Callable[[bytes], None] | None = None,
        get_tagged: Callable[[], dict[bytes, bytes]] | None = None,
        get_parents: Callable[[Commit], list[bytes]] = lambda commit: commit.parents,
    ) -> None:
        """Initialize a MissingObjectFinder.

        Args:
          object_store: Object store containing objects
          haves: SHA1s of objects already present in target
          wants: SHA1s of objects to send
          shallow: Set of shallow commit SHA1s
          progress: Optional progress reporting callback
          get_tagged: Function returning dict of pointed-to sha -> tag sha
          get_parents: Function for getting commit parents
        """
        self.object_store = object_store
        if shallow is None:
            shallow = set()
        self._get_parents = get_parents
        reachability = object_store.get_reachability_provider()
        # process Commits and Tags differently
        # Note, while haves may list commits/tags not available locally,
        # and such SHAs would get filtered out by _split_commits_and_tags,
        # wants shall list only known SHAs, and otherwise
        # _split_commits_and_tags fails with KeyError
        have_commits, have_tags, have_others = _split_commits_and_tags(
            object_store, haves, ignore_unknown=True
        )
        want_commits, want_tags, want_others = _split_commits_and_tags(
            object_store, wants, ignore_unknown=False
        )
        # all_ancestors is a set of commits that shall not be sent
        # (complete repository up to 'haves')
        all_ancestors = reachability.get_reachable_commits(
            have_commits, exclude=None, shallow=shallow
        )
        # all_missing - complete set of commits between haves and wants
        # common_commits - boundary commits directly encountered when traversing wants
        # We use _collect_ancestors here because we need the exact boundary behavior:
        # commits that are in all_ancestors and directly reachable from wants,
        # but we don't traverse past them. This is hard to express with the
        # reachability abstraction alone.
        missing_commits, common_commits = _collect_ancestors(
            object_store,
            want_commits,
            frozenset(all_ancestors),
            shallow=frozenset(shallow),
            get_parents=self._get_parents,
        )

        self.remote_has: set[bytes] = set()
        # Now, fill sha_done with commits and revisions of
        # files and directories known to be both locally
        # and on target. Thus these commits and files
        # won't get selected for fetch
        for h in common_commits:
            self.remote_has.add(h)
            cmt = object_store[h]
            assert isinstance(cmt, Commit)
            # Get tree objects for this commit
            tree_objects = reachability.get_tree_objects([cmt.tree])
            self.remote_has.update(tree_objects)

        # record tags we have as visited, too
        for t in have_tags:
            self.remote_has.add(t)
        self.sha_done = set(self.remote_has)

        # in fact, what we 'want' is commits, tags, and others
        # we've found missing
        self.objects_to_send: set[tuple[ObjectID, bytes | None, int | None, bool]] = {
            (w, None, Commit.type_num, False) for w in missing_commits
        }
        missing_tags = want_tags.difference(have_tags)
        self.objects_to_send.update(
            {(w, None, Tag.type_num, False) for w in missing_tags}
        )
        missing_others = want_others.difference(have_others)
        self.objects_to_send.update({(w, None, None, False) for w in missing_others})

        if progress is None:
            self.progress: Callable[[bytes], None] = lambda x: None
        else:
            self.progress = progress
        self._tagged = (get_tagged and get_tagged()) or {}

    def get_remote_has(self) -> set[bytes]:
        """Get the set of SHAs the remote has.

        Returns:
          Set of SHA1s that the remote side already has
        """
        return self.remote_has

    def add_todo(
        self, entries: Iterable[tuple[ObjectID, bytes | None, int | None, bool]]
    ) -> None:
        """Add objects to the todo list.

        Args:
          entries: Iterable of tuples (sha, name, type_num, is_leaf)
        """
        self.objects_to_send.update([e for e in entries if e[0] not in self.sha_done])

    def __next__(self) -> tuple[bytes, PackHint | None]:
        """Get the next object to send.

        Returns:
          Tuple of (sha, pack_hint)

        Raises:
          StopIteration: When no more objects to send
        """
        while True:
            if not self.objects_to_send:
                self.progress(
                    f"counting objects: {len(self.sha_done)}, done.\n".encode("ascii")
                )
                raise StopIteration
            (sha, name, type_num, leaf) = self.objects_to_send.pop()
            if sha not in self.sha_done:
                break
        if not leaf:
            o = self.object_store[sha]
            if isinstance(o, Commit):
                self.add_todo([(o.tree, b"", Tree.type_num, False)])
            elif isinstance(o, Tree):
                todos = []
                for n, m, s in o.iteritems():
                    assert m is not None
                    assert n is not None
                    assert s is not None
                    if not S_ISGITLINK(m):
                        todos.append(
                            (
                                s,
                                n,
                                (Blob.type_num if stat.S_ISREG(m) else Tree.type_num),
                                not stat.S_ISDIR(m),
                            )
                        )
                self.add_todo(todos)
            elif isinstance(o, Tag):
                self.add_todo([(o.object[1], None, o.object[0].type_num, False)])
        if sha in self._tagged:
            self.add_todo([(self._tagged[sha], None, None, True)])
        self.sha_done.add(sha)
        if len(self.sha_done) % 1000 == 0:
            self.progress(f"counting objects: {len(self.sha_done)}\r".encode("ascii"))
        if type_num is None:
            pack_hint = None
        else:
            pack_hint = (type_num, name)
        return (sha, pack_hint)

    def __iter__(self) -> Iterator[tuple[bytes, PackHint | None]]:
        """Return iterator over objects to send.

        Returns:
          Self (this class implements the iterator protocol)
        """
        return self


class ObjectStoreGraphWalker:
    """Graph walker that finds what commits are missing from an object store."""

    heads: set[ObjectID]
    """Revisions without descendants in the local repo."""

    get_parents: Callable[[ObjectID], list[ObjectID]]
    """Function to retrieve parents in the local repo."""

    shallow: set[ObjectID]

    def __init__(
        self,
        local_heads: Iterable[ObjectID],
        get_parents: Callable[[ObjectID], list[ObjectID]],
        shallow: set[ObjectID] | None = None,
        update_shallow: Callable[[set[ObjectID] | None, set[ObjectID] | None], None]
        | None = None,
    ) -> None:
        """Create a new instance.

        Args:
          local_heads: Heads to start search with
          get_parents: Function for finding the parents of a SHA1.
          shallow: Set of shallow commits.
          update_shallow: Function to update shallow commits.
        """
        self.heads = set(local_heads)
        self.get_parents = get_parents
        self.parents: dict[ObjectID, list[ObjectID] | None] = {}
        if shallow is None:
            shallow = set()
        self.shallow = shallow
        self.update_shallow = update_shallow

    def nak(self) -> None:
        """Nothing in common was found."""

    def ack(self, sha: ObjectID) -> None:
        """Ack that a revision and its ancestors are present in the source."""
        if len(sha) != 40:
            raise ValueError(f"unexpected sha {sha!r} received")
        ancestors = {sha}

        # stop if we run out of heads to remove
        while self.heads:
            for a in ancestors:
                if a in self.heads:
                    self.heads.remove(a)

            # collect all ancestors
            new_ancestors = set()
            for a in ancestors:
                ps = self.parents.get(a)
                if ps is not None:
                    new_ancestors.update(ps)
                self.parents[a] = None

            # no more ancestors; stop
            if not new_ancestors:
                break

            ancestors = new_ancestors

    def next(self) -> ObjectID | None:
        """Iterate over ancestors of heads in the target."""
        if self.heads:
            ret = self.heads.pop()
            try:
                ps = self.get_parents(ret)
            except KeyError:
                return None
            self.parents[ret] = ps
            self.heads.update([p for p in ps if p not in self.parents])
            return ret
        return None

    __next__ = next


def commit_tree_changes(
    object_store: BaseObjectStore,
    tree: ObjectID | Tree,
    changes: Sequence[tuple[bytes, int | None, bytes | None]],
) -> ObjectID:
    """Commit a specified set of changes to a tree structure.

    This will apply a set of changes on top of an existing tree, storing new
    objects in object_store.

    changes are a list of tuples with (path, mode, object_sha).
    Paths can be both blobs and trees. See the mode and
    object sha to None deletes the path.

    This method works especially well if there are only a small
    number of changes to a big tree. For a large number of changes
    to a large tree, use e.g. commit_tree.

    Args:
      object_store: Object store to store new objects in
        and retrieve old ones from.
      tree: Original tree root (SHA or Tree object)
      changes: changes to apply
    Returns: New tree root object
    """
    # TODO(jelmer): Save up the objects and add them using .add_objects
    # rather than with individual calls to .add_object.
    # Handle both Tree object and SHA
    if isinstance(tree, Tree):
        tree_obj: Tree = tree
    else:
        sha_obj = object_store[tree]
        assert isinstance(sha_obj, Tree)
        tree_obj = sha_obj
    nested_changes: dict[bytes, list[tuple[bytes, int | None, bytes | None]]] = {}
    for path, new_mode, new_sha in changes:
        try:
            (dirname, subpath) = path.split(b"/", 1)
        except ValueError:
            if new_sha is None:
                del tree_obj[path]
            else:
                assert new_mode is not None
                tree_obj[path] = (new_mode, new_sha)
        else:
            nested_changes.setdefault(dirname, []).append((subpath, new_mode, new_sha))
    for name, subchanges in nested_changes.items():
        try:
            orig_subtree_id: bytes | Tree = tree_obj[name][1]
        except KeyError:
            # For new directories, pass an empty Tree object
            orig_subtree_id = Tree()
        subtree_id = commit_tree_changes(object_store, orig_subtree_id, subchanges)
        subtree = object_store[subtree_id]
        assert isinstance(subtree, Tree)
        if len(subtree) == 0:
            del tree_obj[name]
        else:
            tree_obj[name] = (stat.S_IFDIR, subtree.id)
    object_store.add_object(tree_obj)
    return tree_obj.id


class OverlayObjectStore(BaseObjectStore):
    """Object store that can overlay multiple object stores."""

    def __init__(
        self,
        bases: list[BaseObjectStore],
        add_store: BaseObjectStore | None = None,
    ) -> None:
        """Initialize an OverlayObjectStore.

        Args:
          bases: List of base object stores to overlay
          add_store: Optional store to write new objects to
        """
        self.bases = bases
        self.add_store = add_store

    def add_object(self, object: ShaFile) -> None:
        """Add a single object to the store.

        Args:
          object: Object to add

        Raises:
          NotImplementedError: If no add_store was provided
        """
        if self.add_store is None:
            raise NotImplementedError(self.add_object)
        return self.add_store.add_object(object)

    def add_objects(
        self,
        objects: Sequence[tuple[ShaFile, str | None]],
        progress: Callable[[str], None] | None = None,
    ) -> Pack | None:
        """Add multiple objects to the store.

        Args:
          objects: Iterator of objects to add
          progress: Optional progress reporting callback

        Raises:
          NotImplementedError: If no add_store was provided
        """
        if self.add_store is None:
            raise NotImplementedError(self.add_object)
        return self.add_store.add_objects(objects, progress)

    @property
    def packs(self) -> list[Pack]:
        """Get the list of packs from all overlaid stores.

        Returns:
          Combined list of packs from all base stores
        """
        ret = []
        for b in self.bases:
            ret.extend(b.packs)
        return ret

    def __iter__(self) -> Iterator[ObjectID]:
        """Iterate over all object SHAs in the overlaid stores.

        Returns:
          Iterator of object SHAs (deduped across stores)
        """
        done = set()
        for b in self.bases:
            for o_id in b:
                if o_id not in done:
                    yield o_id
                    done.add(o_id)

    def iterobjects_subset(
        self, shas: Iterable[bytes], *, allow_missing: bool = False
    ) -> Iterator[ShaFile]:
        """Iterate over a subset of objects from the overlaid stores.

        Args:
          shas: Iterable of object SHAs to retrieve
          allow_missing: If True, skip missing objects; if False, raise KeyError

        Returns:
          Iterator of ShaFile objects

        Raises:
          KeyError: If an object is missing and allow_missing is False
        """
        todo = set(shas)
        found: set[bytes] = set()

        for b in self.bases:
            # Create a copy of todo for each base to avoid modifying
            # the set while iterating through it
            current_todo = todo - found
            for o in b.iterobjects_subset(current_todo, allow_missing=True):
                yield o
                found.add(o.id)

        # Check for any remaining objects not found
        missing = todo - found
        if missing and not allow_missing:
            raise KeyError(next(iter(missing)))

    def iter_unpacked_subset(
        self,
        shas: Iterable[bytes],
        include_comp: bool = False,
        allow_missing: bool = False,
        convert_ofs_delta: bool = True,
    ) -> Iterator[UnpackedObject]:
        """Iterate over unpacked objects from the overlaid stores.

        Args:
          shas: Iterable of object SHAs to retrieve
          include_comp: Whether to include compressed data
          allow_missing: If True, skip missing objects; if False, raise KeyError
          convert_ofs_delta: Whether to convert OFS_DELTA objects

        Returns:
          Iterator of unpacked objects

        Raises:
          KeyError: If an object is missing and allow_missing is False
        """
        todo = set(shas)
        for b in self.bases:
            for o in b.iter_unpacked_subset(
                todo,
                include_comp=include_comp,
                allow_missing=True,
                convert_ofs_delta=convert_ofs_delta,
            ):
                yield o
                todo.remove(o.sha())
        if todo and not allow_missing:
            raise KeyError(next(iter(todo)))

    def get_raw(self, sha_id: ObjectID) -> tuple[int, bytes]:
        """Get the raw object data from the overlaid stores.

        Args:
          sha_id: SHA of the object

        Returns:
          Tuple of (type_num, raw_data)

        Raises:
          KeyError: If object not found in any base store
        """
        for b in self.bases:
            try:
                return b.get_raw(sha_id)
            except KeyError:
                pass
        raise KeyError(sha_id)

    def contains_packed(self, sha: bytes) -> bool:
        """Check if an object is packed in any base store.

        Args:
          sha: SHA of the object

        Returns:
          True if object is packed in any base store
        """
        for b in self.bases:
            if b.contains_packed(sha):
                return True
        return False

    def contains_loose(self, sha: bytes) -> bool:
        """Check if an object is loose in any base store.

        Args:
          sha: SHA of the object

        Returns:
          True if object is loose in any base store
        """
        for b in self.bases:
            if b.contains_loose(sha):
                return True
        return False


def read_packs_file(f: BinaryIO) -> Iterator[str]:
    """Yield the packs listed in a packs file."""
    for line in f.read().splitlines():
        if not line:
            continue
        (kind, name) = line.split(b" ", 1)
        if kind != b"P":
            continue
        yield os.fsdecode(name)


class BucketBasedObjectStore(PackBasedObjectStore):
    """Object store implementation that uses a bucket store like S3 as backend."""

    def _iter_loose_objects(self) -> Iterator[bytes]:
        """Iterate over the SHAs of all loose objects."""
        return iter([])

    def _get_loose_object(self, sha: bytes) -> None:
        return None

    def delete_loose_object(self, sha: bytes) -> None:
        """Delete a loose object (no-op for bucket stores).

        Bucket-based stores don't have loose objects, so this is a no-op.

        Args:
          sha: SHA of the object to delete
        """
        # Doesn't exist..

    def pack_loose_objects(self, progress: Callable[[str], None] | None = None) -> int:
        """Pack loose objects. Returns number of objects packed.

        BucketBasedObjectStore doesn't support loose objects, so this is a no-op.

        Args:
          progress: Optional progress reporting callback (ignored)
        """
        return 0

    def _remove_pack_by_name(self, name: str) -> None:
        """Remove a pack by name. Subclasses should implement this."""
        raise NotImplementedError(self._remove_pack_by_name)

    def _iter_pack_names(self) -> Iterator[str]:
        raise NotImplementedError(self._iter_pack_names)

    def _get_pack(self, name: str) -> Pack:
        raise NotImplementedError(self._get_pack)

    def _update_pack_cache(self) -> list[Pack]:
        pack_files = set(self._iter_pack_names())

        # Open newly appeared pack files
        new_packs = []
        for f in pack_files:
            if f not in self._pack_cache:
                pack = self._get_pack(f)
                new_packs.append(pack)
                self._pack_cache[f] = pack
        # Remove disappeared pack files
        for f in set(self._pack_cache) - pack_files:
            self._pack_cache.pop(f).close()
        return new_packs

    def _upload_pack(
        self, basename: str, pack_file: BinaryIO, index_file: BinaryIO
    ) -> None:
        raise NotImplementedError

    def add_pack(self) -> tuple[BinaryIO, Callable[[], None], Callable[[], None]]:
        """Add a new pack to this object store.

        Returns: Fileobject to write to, a commit function to
            call when the pack is finished and an abort
            function.
        """
        import tempfile

        pf = tempfile.SpooledTemporaryFile(
            max_size=PACK_SPOOL_FILE_MAX_SIZE, prefix="incoming-"
        )

        def commit() -> Pack | None:
            if pf.tell() == 0:
                pf.close()
                return None

            pf.seek(0)

            p = PackData(pf.name, pf)
            entries = p.sorted_entries()
            basename = iter_sha1(entry[0] for entry in entries).decode("ascii")
            idxf = tempfile.SpooledTemporaryFile(
                max_size=PACK_SPOOL_FILE_MAX_SIZE, prefix="incoming-"
            )
            checksum = p.get_stored_checksum()
            write_pack_index(idxf, entries, checksum, version=self.pack_index_version)
            idxf.seek(0)
            idx = load_pack_index_file(basename + ".idx", idxf)
            for pack in self.packs:
                if pack.get_stored_checksum() == p.get_stored_checksum():
                    p.close()
                    idx.close()
                    pf.close()
                    idxf.close()
                    return pack
            pf.seek(0)
            idxf.seek(0)
            self._upload_pack(basename, pf, idxf)  # type: ignore[arg-type]
            final_pack = Pack.from_objects(p, idx)
            self._add_cached_pack(basename, final_pack)
            pf.close()
            idxf.close()
            return final_pack

        return pf, commit, pf.close  # type: ignore[return-value]


def _collect_ancestors(
    store: ObjectContainer,
    heads: Iterable[ObjectID],
    common: frozenset[ObjectID] = frozenset(),
    shallow: frozenset[ObjectID] = frozenset(),
    get_parents: Callable[[Commit], list[bytes]] = lambda commit: commit.parents,
) -> tuple[set[ObjectID], set[ObjectID]]:
    """Collect all ancestors of heads up to (excluding) those in common.

    Args:
      store: Object store to get commits from
      heads: commits to start from
      common: commits to end at, or empty set to walk repository
        completely
      shallow: Set of shallow commits
      get_parents: Optional function for getting the parents of a
        commit.
    Returns: a tuple (A, B) where A - all commits reachable
        from heads but not present in common, B - common (shared) elements
        that are directly reachable from heads
    """
    bases = set()
    commits = set()
    queue: list[ObjectID] = []
    queue.extend(heads)

    # Try to use commit graph if available
    commit_graph = store.get_commit_graph()

    while queue:
        e = queue.pop(0)
        if e in common:
            bases.add(e)
        elif e not in commits:
            commits.add(e)
            if e in shallow:
                continue

            # Try to use commit graph for parent lookup
            parents = None
            if commit_graph:
                parents = commit_graph.get_parents(e)

            if parents is None:
                # Fall back to loading the object
                cmt = store[e]
                assert isinstance(cmt, Commit)
                parents = get_parents(cmt)

            queue.extend(parents)
    return (commits, bases)


def iter_tree_contents(
    store: ObjectContainer, tree_id: ObjectID | None, *, include_trees: bool = False
) -> Iterator[TreeEntry]:
    """Iterate the contents of a tree and all subtrees.

    Iteration is depth-first pre-order, as in e.g. os.walk.

    Args:
      store: Object store to get trees from
      tree_id: SHA1 of the tree.
      include_trees: If True, include tree objects in the iteration.

    Yields: TreeEntry namedtuples for all the objects in a tree.
    """
    if tree_id is None:
        return
    # This could be fairly easily generalized to >2 trees if we find a use
    # case.
    todo = [TreeEntry(b"", stat.S_IFDIR, tree_id)]
    while todo:
        entry = todo.pop()
        assert entry.mode is not None
        if stat.S_ISDIR(entry.mode):
            extra = []
            assert entry.sha is not None
            tree = store[entry.sha]
            assert isinstance(tree, Tree)
            for subentry in tree.iteritems(name_order=True):
                assert entry.path is not None
                extra.append(subentry.in_path(entry.path))
            todo.extend(reversed(extra))
        if not stat.S_ISDIR(entry.mode) or include_trees:
            yield entry


def iter_commit_contents(
    store: ObjectContainer,
    commit: Commit | bytes,
    *,
    include: Sequence[str | bytes | Path] | None = None,
) -> Iterator[TreeEntry]:
    """Iterate the contents of the repository at the specified commit.

    This is a wrapper around iter_tree_contents() and
    tree_lookup_path() to simplify the common task of getting the
    contest of a repo at a particular commit. See also
    dulwich.index.build_file_from_blob() for writing individual files
    to disk.

    Args:
      store: Object store to get trees from
      commit: Commit object, or SHA1 of a commit
      include: if provided, only the entries whose paths are in the
        list, or whose parent tree is in the list, will be
        included. Note that duplicate or overlapping paths
        (e.g. ["foo", "foo/bar"]) may result in duplicate entries

    Yields: TreeEntry namedtuples for all matching files in a commit.
    """
    sha = commit.id if isinstance(commit, Commit) else commit
    if not isinstance(obj := store[sha], Commit):
        raise TypeError(
            f"{sha.decode('ascii')} should be ID of a Commit, but is {type(obj)}"
        )
    commit = obj
    encoding = commit.encoding or "utf-8"
    include_bytes: list[bytes] = (
        [
            path if isinstance(path, bytes) else str(path).encode(encoding)
            for path in include
        ]
        if include is not None
        else [b""]
    )

    for path in include_bytes:
        mode, obj_id = tree_lookup_path(store.__getitem__, commit.tree, path)
        # Iterate all contained files if path points to a dir, otherwise just get that
        # single file
        if isinstance(store[obj_id], Tree):
            for entry in iter_tree_contents(store, obj_id):
                yield entry.in_path(path)
        else:
            yield TreeEntry(path, mode, obj_id)


def peel_sha(store: ObjectContainer, sha: bytes) -> tuple[ShaFile, ShaFile]:
    """Peel all tags from a SHA.

    Args:
      store: Object store to get objects from
      sha: The object SHA to peel.
    Returns: The fully-peeled SHA1 of a tag object, after peeling all
        intermediate tags; if the original ref does not point to a tag,
        this will equal the original SHA1.
    """
    unpeeled = obj = store[sha]
    obj_class = object_class(obj.type_name)
    while obj_class is Tag:
        assert isinstance(obj, Tag)
        obj_class, sha = obj.object
        obj = store[sha]
    return unpeeled, obj


class GraphTraversalReachability:
    """Naive graph traversal implementation of ObjectReachabilityProvider.

    This implementation wraps existing graph traversal functions
    (_collect_ancestors, _collect_filetree_revs) to provide the standard
    reachability interface without any performance optimizations.
    """

    def __init__(self, object_store: BaseObjectStore) -> None:
        """Initialize the graph traversal provider.

        Args:
          object_store: Object store to query
        """
        self.store = object_store

    def get_reachable_commits(
        self,
        heads: Iterable[bytes],
        exclude: Iterable[bytes] | None = None,
        shallow: Set[bytes] | None = None,
    ) -> set[bytes]:
        """Get all commits reachable from heads, excluding those in exclude.

        Uses _collect_ancestors for commit traversal.

        Args:
          heads: Starting commit SHAs
          exclude: Commit SHAs to exclude (and their ancestors)
          shallow: Set of shallow commit boundaries

        Returns:
          Set of commit SHAs reachable from heads but not from exclude
        """
        exclude_set = frozenset(exclude) if exclude else frozenset()
        shallow_set = frozenset(shallow) if shallow else frozenset()
        commits, _bases = _collect_ancestors(
            self.store, heads, exclude_set, shallow_set
        )
        return commits

    def get_tree_objects(
        self,
        tree_shas: Iterable[bytes],
    ) -> set[bytes]:
        """Get all trees and blobs reachable from the given trees.

        Uses _collect_filetree_revs for tree traversal.

        Args:
          tree_shas: Starting tree SHAs

        Returns:
          Set of tree and blob SHAs
        """
        result: set[bytes] = set()
        for tree_sha in tree_shas:
            _collect_filetree_revs(self.store, tree_sha, result)
        return result

    def get_reachable_objects(
        self,
        commits: Iterable[bytes],
        exclude_commits: Iterable[bytes] | None = None,
    ) -> set[bytes]:
        """Get all objects (commits + trees + blobs) reachable from commits.

        Args:
          commits: Starting commit SHAs
          exclude_commits: Commits whose objects should be excluded

        Returns:
          Set of all object SHAs (commits, trees, blobs)
        """
        commits_set = set(commits)
        result = set(commits_set)

        # Get trees for all commits
        tree_shas = []
        for commit_sha in commits_set:
            try:
                commit = self.store[commit_sha]
                if isinstance(commit, Commit):
                    tree_shas.append(commit.tree)
            except KeyError:
                # Commit not in store, skip
                continue

        # Collect all tree/blob objects
        result.update(self.get_tree_objects(tree_shas))

        # Exclude objects from exclude_commits if needed
        if exclude_commits:
            exclude_objects = self.get_reachable_objects(exclude_commits, None)
            result -= exclude_objects

        return result


class BitmapReachability:
    """Bitmap-accelerated implementation of ObjectReachabilityProvider.

    This implementation uses packfile bitmap indexes where available to
    accelerate reachability queries. Falls back to graph traversal when
    bitmaps don't cover the requested commits.
    """

    def __init__(self, object_store: "PackBasedObjectStore") -> None:
        """Initialize the bitmap provider.

        Args:
          object_store: Pack-based object store with bitmap support
        """
        self.store = object_store
        # Fallback to graph traversal for operations not yet optimized
        self._fallback = GraphTraversalReachability(object_store)

    def _combine_commit_bitmaps(
        self,
        commit_shas: set[bytes],
        exclude_shas: set[bytes] | None = None,
    ) -> tuple["EWAHBitmap", "Pack"] | None:
        """Combine bitmaps for multiple commits using OR, with optional exclusion.

        Args:
          commit_shas: Set of commit SHAs to combine
          exclude_shas: Optional set of commit SHAs to exclude

        Returns:
          Tuple of (combined_bitmap, pack) or None if bitmaps unavailable
        """
        from .bitmap import find_commit_bitmaps

        # Find bitmaps for the commits
        commit_bitmaps = find_commit_bitmaps(commit_shas, self.store.packs)

        # If we can't find bitmaps for all commits, return None
        if len(commit_bitmaps) < len(commit_shas):
            return None

        # Combine bitmaps using OR
        combined_bitmap = None
        result_pack = None

        for commit_sha in commit_shas:
            pack, pack_bitmap, _sha_to_pos = commit_bitmaps[commit_sha]
            commit_bitmap = pack_bitmap.get_bitmap(commit_sha)

            if commit_bitmap is None:
                return None

            if combined_bitmap is None:
                combined_bitmap = commit_bitmap
                result_pack = pack
            elif pack == result_pack:
                # Same pack, can OR directly
                combined_bitmap = combined_bitmap | commit_bitmap
            else:
                # Different packs, can't combine
                return None

        # Handle exclusions if provided
        if exclude_shas and result_pack and combined_bitmap:
            exclude_bitmaps = find_commit_bitmaps(exclude_shas, [result_pack])

            if len(exclude_bitmaps) == len(exclude_shas):
                # All excludes have bitmaps, compute exclusion
                exclude_combined = None

                for commit_sha in exclude_shas:
                    _pack, pack_bitmap, _sha_to_pos = exclude_bitmaps[commit_sha]
                    exclude_bitmap = pack_bitmap.get_bitmap(commit_sha)

                    if exclude_bitmap is None:
                        break

                    if exclude_combined is None:
                        exclude_combined = exclude_bitmap
                    else:
                        exclude_combined = exclude_combined | exclude_bitmap

                # Subtract excludes using set difference
                if exclude_combined:
                    combined_bitmap = combined_bitmap - exclude_combined

        if combined_bitmap and result_pack:
            return (combined_bitmap, result_pack)
        return None

    def get_reachable_commits(
        self,
        heads: Iterable[bytes],
        exclude: Iterable[bytes] | None = None,
        shallow: Set[bytes] | None = None,
    ) -> set[bytes]:
        """Get all commits reachable from heads using bitmaps where possible.

        Args:
          heads: Starting commit SHAs
          exclude: Commit SHAs to exclude (and their ancestors)
          shallow: Set of shallow commit boundaries

        Returns:
          Set of commit SHAs reachable from heads but not from exclude
        """
        from .bitmap import bitmap_to_object_shas

        # If shallow is specified, fall back to graph traversal
        # (bitmaps don't support shallow boundaries well)
        if shallow:
            return self._fallback.get_reachable_commits(heads, exclude, shallow)

        heads_set = set(heads)
        exclude_set = set(exclude) if exclude else None

        # Try to combine bitmaps
        result = self._combine_commit_bitmaps(heads_set, exclude_set)
        if result is None:
            return self._fallback.get_reachable_commits(heads, exclude, shallow)

        combined_bitmap, result_pack = result

        # Convert bitmap to commit SHAs, filtering for commits only
        pack_bitmap = result_pack.bitmap
        if pack_bitmap is None:
            return self._fallback.get_reachable_commits(heads, exclude, shallow)
        commit_type_filter = pack_bitmap.commit_bitmap
        return bitmap_to_object_shas(
            combined_bitmap, result_pack.index, commit_type_filter
        )

    def get_tree_objects(
        self,
        tree_shas: Iterable[bytes],
    ) -> set[bytes]:
        """Get all trees and blobs reachable from the given trees.

        Args:
          tree_shas: Starting tree SHAs

        Returns:
          Set of tree and blob SHAs
        """
        # Tree traversal doesn't benefit much from bitmaps, use fallback
        return self._fallback.get_tree_objects(tree_shas)

    def get_reachable_objects(
        self,
        commits: Iterable[bytes],
        exclude_commits: Iterable[bytes] | None = None,
    ) -> set[bytes]:
        """Get all objects reachable from commits using bitmaps.

        Args:
          commits: Starting commit SHAs
          exclude_commits: Commits whose objects should be excluded

        Returns:
          Set of all object SHAs (commits, trees, blobs)
        """
        from .bitmap import bitmap_to_object_shas

        commits_set = set(commits)
        exclude_set = set(exclude_commits) if exclude_commits else None

        # Try to combine bitmaps
        result = self._combine_commit_bitmaps(commits_set, exclude_set)
        if result is None:
            return self._fallback.get_reachable_objects(commits, exclude_commits)

        combined_bitmap, result_pack = result

        # Convert bitmap to all object SHAs (no type filter)
        return bitmap_to_object_shas(combined_bitmap, result_pack.index, None)<|MERGE_RESOLUTION|>--- conflicted
+++ resolved
@@ -1345,14 +1345,11 @@
         pack_threads: int | None = None,
         pack_big_file_threshold: int | None = None,
         fsync_object_files: bool = False,
-<<<<<<< HEAD
         pack_write_bitmaps: bool = False,
         pack_write_bitmap_hash_cache: bool = True,
         pack_write_bitmap_lookup_table: bool = True,
-=======
         file_mode: int | None = None,
         dir_mode: int | None = None,
->>>>>>> 2d84f930
     ) -> None:
         """Open an object store.
 
@@ -1368,14 +1365,11 @@
           pack_threads: number of threads for pack operations
           pack_big_file_threshold: threshold for treating files as big
           fsync_object_files: whether to fsync object files for durability
-<<<<<<< HEAD
           pack_write_bitmaps: whether to write bitmap indexes for packs
           pack_write_bitmap_hash_cache: whether to include name-hash cache in bitmaps
           pack_write_bitmap_lookup_table: whether to include lookup table in bitmaps
-=======
           file_mode: File permission mask for shared repository
           dir_mode: Directory permission mask for shared repository
->>>>>>> 2d84f930
         """
         super().__init__(
             pack_compression_level=pack_compression_level,
@@ -1394,14 +1388,11 @@
         self.pack_compression_level = pack_compression_level
         self.pack_index_version = pack_index_version
         self.fsync_object_files = fsync_object_files
-<<<<<<< HEAD
         self.pack_write_bitmaps = pack_write_bitmaps
         self.pack_write_bitmap_hash_cache = pack_write_bitmap_hash_cache
         self.pack_write_bitmap_lookup_table = pack_write_bitmap_lookup_table
-=======
         self.file_mode = file_mode
         self.dir_mode = dir_mode
->>>>>>> 2d84f930
 
         # Commit graph support - lazy loaded
         self._commit_graph = None
@@ -1512,21 +1503,6 @@
 
         instance = cls(
             path,
-<<<<<<< HEAD
-            loose_compression_level,
-            pack_compression_level,
-            pack_index_version,
-            pack_delta_window_size,
-            pack_window_memory,
-            pack_delta_cache_size,
-            pack_depth,
-            pack_threads,
-            pack_big_file_threshold,
-            fsync_object_files,
-            pack_write_bitmaps,
-            pack_write_bitmap_hash_cache,
-            pack_write_bitmap_lookup_table,
-=======
             loose_compression_level=loose_compression_level,
             pack_compression_level=pack_compression_level,
             pack_index_version=pack_index_version,
@@ -1537,9 +1513,11 @@
             pack_threads=pack_threads,
             pack_big_file_threshold=pack_big_file_threshold,
             fsync_object_files=fsync_object_files,
+            pack_write_bitmaps=pack_write_bitmaps,
+            pack_write_bitmap_hash_cache=pack_write_bitmap_hash_cache,
+            pack_write_bitmap_lookup_table=pack_write_bitmap_lookup_table,
             file_mode=file_mode,
             dir_mode=dir_mode,
->>>>>>> 2d84f930
         )
         instance._use_commit_graph = use_commit_graph
         return instance
