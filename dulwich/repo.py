# repo.py -- For dealing with git repositories.
# Copyright (C) 2007 James Westby <jw+debian@jameswestby.net>
<<<<<<< HEAD
# Copyright (C) 2008-2009 Jelmer Vernooij <jelmer@samba.org>
=======
# Copyright (C) 2008-2013 Jelmer Vernooij <jelmer@samba.org>
>>>>>>> a410821b
#
# This program is free software; you can redistribute it and/or
# modify it under the terms of the GNU General Public License
# as published by the Free Software Foundation; version 2
# of the License or (at your option) any later version of
# the License.
#
# This program is distributed in the hope that it will be useful,
# but WITHOUT ANY WARRANTY; without even the implied warranty of
# MERCHANTABILITY or FITNESS FOR A PARTICULAR PURPOSE.  See the
# GNU General Public License for more details.
#
# You should have received a copy of the GNU General Public License
# along with this program; if not, write to the Free Software
# Foundation, Inc., 51 Franklin Street, Fifth Floor, Boston,
# MA  02110-1301, USA.


"""Repository access.

This module contains the base class for git repositories
(BaseRepo) and an implementation which uses a repository on
local disk (Repo).

"""

from cStringIO import StringIO
import errno
import os

from dulwich.errors import (
    NoIndexPresent,
    NotBlobError,
    NotCommitError,
    NotGitRepository,
    NotTreeError,
    NotTagError,
<<<<<<< HEAD
    PackedRefsException,
=======
>>>>>>> a410821b
    CommitError,
    RefFormatError,
    HookError,
    )
from dulwich.file import (
<<<<<<< HEAD
    ensure_dir_exists,
=======
>>>>>>> a410821b
    GitFile,
    )
from dulwich.object_store import (
    DiskObjectStore,
    MemoryObjectStore,
<<<<<<< HEAD
=======
    ObjectStoreGraphWalker,
>>>>>>> a410821b
    )
from dulwich.objects import (
    check_hexsha,
    Blob,
    Commit,
    ShaFile,
    Tag,
    Tree,
    hex_to_sha,
    )

from dulwich.hooks import (
    PreCommitShellHook,
    PostCommitShellHook,
    CommitMsgShellHook,
<<<<<<< HEAD
)

import warnings


OBJECTDIR = 'objects'
SYMREF = 'ref: '
REFSDIR = 'refs'
REFSDIR_TAGS = 'tags'
REFSDIR_HEADS = 'heads'
INDEX_FILENAME = "index"

BASE_DIRECTORIES = [
    ["branches"],
    [REFSDIR],
    [REFSDIR, REFSDIR_TAGS],
    [REFSDIR, REFSDIR_HEADS],
    ["hooks"],
    ["info"]
    ]


def check_ref_format(refname):
    """Check if a refname is correctly formatted.

    Implements all the same rules as git-check-ref-format[1].

    [1] http://www.kernel.org/pub/software/scm/git/docs/git-check-ref-format.html

    :param refname: The refname to check
    :return: True if refname is valid, False otherwise
    """
    # These could be combined into one big expression, but are listed separately
    # to parallel [1].
    if '/.' in refname or refname.startswith('.'):
        return False
    if '/' not in refname:
        return False
    if '..' in refname:
        return False
    for c in refname:
        if ord(c) < 040 or c in '\177 ~^:?*[':
            return False
    if refname[-1] in '/.':
        return False
    if refname.endswith('.lock'):
        return False
    if '@{' in refname:
        return False
    if '\\' in refname:
        return False
    return True


class RefsContainer(object):
    """A container for refs."""

    def set_ref(self, name, other):
        warnings.warn("RefsContainer.set_ref() is deprecated."
            "Use set_symblic_ref instead.",
            category=DeprecationWarning, stacklevel=2)
        return self.set_symbolic_ref(name, other)

    def set_symbolic_ref(self, name, other):
        """Make a ref point at another ref.

        :param name: Name of the ref to set
        :param other: Name of the ref to point at
        """
        raise NotImplementedError(self.set_symbolic_ref)

    def get_packed_refs(self):
        """Get contents of the packed-refs file.

        :return: Dictionary mapping ref names to SHA1s

        :note: Will return an empty dictionary when no packed-refs file is
            present.
        """
        raise NotImplementedError(self.get_packed_refs)

    def get_peeled(self, name):
        """Return the cached peeled value of a ref, if available.

        :param name: Name of the ref to peel
        :return: The peeled value of the ref. If the ref is known not point to a
            tag, this will be the SHA the ref refers to. If the ref may point to
            a tag, but no cached information is available, None is returned.
        """
        return None

    def import_refs(self, base, other):
        for name, value in other.iteritems():
            self["%s/%s" % (base, name)] = value

    def allkeys(self):
        """All refs present in this container."""
        raise NotImplementedError(self.allkeys)

    def keys(self, base=None):
        """Refs present in this container.

        :param base: An optional base to return refs under.
        :return: An unsorted set of valid refs in this container, including
            packed refs.
        """
        if base is not None:
            return self.subkeys(base)
        else:
            return self.allkeys()

    def subkeys(self, base):
        """Refs present in this container under a base.

        :param base: The base to return refs under.
        :return: A set of valid refs in this container under the base; the base
            prefix is stripped from the ref names returned.
        """
        keys = set()
        base_len = len(base) + 1
        for refname in self.allkeys():
            if refname.startswith(base):
                keys.add(refname[base_len:])
        return keys

    def as_dict(self, base=None):
        """Return the contents of this container as a dictionary.

        """
        ret = {}
        keys = self.keys(base)
        if base is None:
            base = ""
        for key in keys:
            try:
                ret[key] = self[("%s/%s" % (base, key)).strip("/")]
            except KeyError:
                continue  # Unable to resolve

        return ret

    def _check_refname(self, name):
        """Ensure a refname is valid and lives in refs or is HEAD.

        HEAD is not a valid refname according to git-check-ref-format, but this
        class needs to be able to touch HEAD. Also, check_ref_format expects
        refnames without the leading 'refs/', but this class requires that
        so it cannot touch anything outside the refs dir (or HEAD).

        :param name: The name of the reference.
        :raises KeyError: if a refname is not HEAD or is otherwise not valid.
        """
        if name in ('HEAD', 'refs/stash'):
            return
        if not name.startswith('refs/') or not check_ref_format(name[5:]):
            raise RefFormatError(name)

    def read_ref(self, refname):
        """Read a reference without following any references.

        :param refname: The name of the reference
        :return: The contents of the ref file, or None if it does
            not exist.
        """
        contents = self.read_loose_ref(refname)
        if not contents:
            contents = self.get_packed_refs().get(refname, None)
        return contents

    def read_loose_ref(self, name):
        """Read a loose reference and return its contents.

        :param name: the refname to read
        :return: The contents of the ref file, or None if it does
            not exist.
        """
        raise NotImplementedError(self.read_loose_ref)

    def _follow(self, name):
        """Follow a reference name.

        :return: a tuple of (refname, sha), where refname is the name of the
            last reference in the symbolic reference chain
        """
        contents = SYMREF + name
        depth = 0
        while contents.startswith(SYMREF):
            refname = contents[len(SYMREF):]
            contents = self.read_ref(refname)
            if not contents:
                break
            depth += 1
            if depth > 5:
                raise KeyError(name)
        return refname, contents

    def __contains__(self, refname):
        if self.read_ref(refname):
            return True
        return False

    def __getitem__(self, name):
        """Get the SHA1 for a reference name.

        This method follows all symbolic references.
        """
        _, sha = self._follow(name)
        if sha is None:
            raise KeyError(name)
        return sha

    def set_if_equals(self, name, old_ref, new_ref):
        """Set a refname to new_ref only if it currently equals old_ref.

        This method follows all symbolic references if applicable for the
        subclass, and can be used to perform an atomic compare-and-swap
        operation.

        :param name: The refname to set.
        :param old_ref: The old sha the refname must refer to, or None to set
            unconditionally.
        :param new_ref: The new sha the refname will refer to.
        :return: True if the set was successful, False otherwise.
        """
        raise NotImplementedError(self.set_if_equals)

    def add_if_new(self, name, ref):
        """Add a new reference only if it does not already exist."""
        raise NotImplementedError(self.add_if_new)

    def __setitem__(self, name, ref):
        """Set a reference name to point to the given SHA1.

        This method follows all symbolic references if applicable for the
        subclass.

        :note: This method unconditionally overwrites the contents of a
            reference. To update atomically only if the reference has not
            changed, use set_if_equals().
        :param name: The refname to set.
        :param ref: The new sha the refname will refer to.
        """
        self.set_if_equals(name, None, ref)
=======
    )

from dulwich.refs import (
    check_ref_format,
    RefsContainer,
    DictRefsContainer,
    InfoRefsContainer,
    DiskRefsContainer,
    read_packed_refs,
    read_packed_refs_with_peeled,
    write_packed_refs,
    SYMREF,
    )


import warnings


OBJECTDIR = 'objects'
REFSDIR = 'refs'
REFSDIR_TAGS = 'tags'
REFSDIR_HEADS = 'heads'
INDEX_FILENAME = "index"

BASE_DIRECTORIES = [
    ["branches"],
    [REFSDIR],
    [REFSDIR, REFSDIR_TAGS],
    [REFSDIR, REFSDIR_HEADS],
    ["hooks"],
    ["info"]
    ]
>>>>>>> a410821b

    def remove_if_equals(self, name, old_ref):
        """Remove a refname only if it currently equals old_ref.

<<<<<<< HEAD
        This method does not follow symbolic references, even if applicable for
        the subclass. It can be used to perform an atomic compare-and-delete
        operation.

        :param name: The refname to delete.
        :param old_ref: The old sha the refname must refer to, or None to delete
            unconditionally.
        :return: True if the delete was successful, False otherwise.
        """
        raise NotImplementedError(self.remove_if_equals)

    def __delitem__(self, name):
        """Remove a refname.

        This method does not follow symbolic references, even if applicable for
        the subclass.

        :note: This method unconditionally deletes the contents of a reference.
            To delete atomically only if the reference has not changed, use
            remove_if_equals().

        :param name: The refname to delete.
        """
        self.remove_if_equals(name, None)


class DictRefsContainer(RefsContainer):
    """RefsContainer backed by a simple dict.

    This container does not support symbolic or packed references and is not
    threadsafe.
    """

    def __init__(self, refs):
        self._refs = refs
        self._peeled = {}

    def allkeys(self):
        return self._refs.keys()

    def read_loose_ref(self, name):
        return self._refs.get(name, None)

    def get_packed_refs(self):
        return {}

    def set_symbolic_ref(self, name, other):
        self._refs[name] = SYMREF + other

    def set_if_equals(self, name, old_ref, new_ref):
        if old_ref is not None and self._refs.get(name, None) != old_ref:
            return False
        realname, _ = self._follow(name)
        self._check_refname(realname)
        self._refs[realname] = new_ref
        return True

    def add_if_new(self, name, ref):
        if name in self._refs:
            return False
        self._refs[name] = ref
        return True

    def remove_if_equals(self, name, old_ref):
        if old_ref is not None and self._refs.get(name, None) != old_ref:
            return False
        del self._refs[name]
        return True

    def get_peeled(self, name):
        return self._peeled.get(name)

    def _update(self, refs):
        """Update multiple refs; intended only for testing."""
        # TODO(dborowitz): replace this with a public function that uses
        # set_if_equal.
        self._refs.update(refs)

    def _update_peeled(self, peeled):
        """Update cached peeled refs; intended only for testing."""
        self._peeled.update(peeled)


class InfoRefsContainer(RefsContainer):
    """Refs container that reads refs from a info/refs file."""

    def __init__(self, f):
        self._refs = {}
        self._peeled = {}
        for l in f.readlines():
            sha, name = l.rstrip("\n").split("\t")
            if name.endswith("^{}"):
                name = name[:-3]
                if not check_ref_format(name):
                    raise ValueError("invalid ref name '%s'" % name)
                self._peeled[name] = sha
            else:
                if not check_ref_format(name):
                    raise ValueError("invalid ref name '%s'" % name)
                self._refs[name] = sha

    def allkeys(self):
        return self._refs.keys()

    def read_loose_ref(self, name):
        return self._refs.get(name, None)

    def get_packed_refs(self):
        return {}

    def get_peeled(self, name):
        try:
            return self._peeled[name]
        except KeyError:
            return self._refs[name]


class DiskRefsContainer(RefsContainer):
    """Refs container that reads refs from disk."""

    def __init__(self, path):
        self.path = path
        self._packed_refs = None
        self._peeled_refs = None

    def __repr__(self):
        return "%s(%r)" % (self.__class__.__name__, self.path)

    def subkeys(self, base):
        keys = set()
        path = self.refpath(base)
        for root, dirs, files in os.walk(path):
            dir = root[len(path):].strip(os.path.sep).replace(os.path.sep, "/")
            for filename in files:
                refname = ("%s/%s" % (dir, filename)).strip("/")
                # check_ref_format requires at least one /, so we prepend the
                # base before calling it.
                if check_ref_format("%s/%s" % (base, refname)):
                    keys.add(refname)
        for key in self.get_packed_refs():
            if key.startswith(base):
                keys.add(key[len(base):].strip("/"))
        return keys

    def allkeys(self):
        keys = set()
        if os.path.exists(self.refpath("HEAD")):
            keys.add("HEAD")
        path = self.refpath("")
        for root, dirs, files in os.walk(self.refpath("refs")):
            dir = root[len(path):].strip(os.path.sep).replace(os.path.sep, "/")
            for filename in files:
                refname = ("%s/%s" % (dir, filename)).strip("/")
                if check_ref_format(refname):
                    keys.add(refname)
        keys.update(self.get_packed_refs())
        return keys

    def refpath(self, name):
        """Return the disk path of a ref.

        """
        if os.path.sep != "/":
            name = name.replace("/", os.path.sep)
        return os.path.join(self.path, name)

    def get_packed_refs(self):
        """Get contents of the packed-refs file.

        :return: Dictionary mapping ref names to SHA1s

        :note: Will return an empty dictionary when no packed-refs file is
            present.
        """
        # TODO: invalidate the cache on repacking
        if self._packed_refs is None:
            # set both to empty because we want _peeled_refs to be
            # None if and only if _packed_refs is also None.
            self._packed_refs = {}
            self._peeled_refs = {}
            path = os.path.join(self.path, 'packed-refs')
            try:
                f = GitFile(path, 'rb')
            except IOError, e:
                if e.errno == errno.ENOENT:
                    return {}
                raise
            try:
                first_line = iter(f).next().rstrip()
                if (first_line.startswith("# pack-refs") and " peeled" in
                        first_line):
                    for sha, name, peeled in read_packed_refs_with_peeled(f):
                        self._packed_refs[name] = sha
                        if peeled:
                            self._peeled_refs[name] = peeled
                else:
                    f.seek(0)
                    for sha, name in read_packed_refs(f):
                        self._packed_refs[name] = sha
            finally:
                f.close()
        return self._packed_refs

    def get_peeled(self, name):
        """Return the cached peeled value of a ref, if available.

        :param name: Name of the ref to peel
        :return: The peeled value of the ref. If the ref is known not point to a
            tag, this will be the SHA the ref refers to. If the ref may point to
            a tag, but no cached information is available, None is returned.
        """
        self.get_packed_refs()
        if self._peeled_refs is None or name not in self._packed_refs:
            # No cache: no peeled refs were read, or this ref is loose
            return None
        if name in self._peeled_refs:
            return self._peeled_refs[name]
        else:
            # Known not peelable
            return self[name]

    def read_loose_ref(self, name):
        """Read a reference file and return its contents.

        If the reference file a symbolic reference, only read the first line of
        the file. Otherwise, only read the first 40 bytes.

        :param name: the refname to read, relative to refpath
        :return: The contents of the ref file, or None if the file does not
            exist.
        :raises IOError: if any other error occurs
        """
        filename = self.refpath(name)
        try:
            f = GitFile(filename, 'rb')
            try:
                header = f.read(len(SYMREF))
                if header == SYMREF:
                    # Read only the first line
                    return header + iter(f).next().rstrip("\r\n")
                else:
                    # Read only the first 40 bytes
                    return header + f.read(40 - len(SYMREF))
            finally:
                f.close()
        except IOError, e:
            if e.errno == errno.ENOENT:
                return None
            raise

    def _remove_packed_ref(self, name):
        if self._packed_refs is None:
            return
        filename = os.path.join(self.path, 'packed-refs')
        # reread cached refs from disk, while holding the lock
        f = GitFile(filename, 'wb')
        try:
            self._packed_refs = None
            self.get_packed_refs()

            if name not in self._packed_refs:
                return

            del self._packed_refs[name]
            if name in self._peeled_refs:
                del self._peeled_refs[name]
            write_packed_refs(f, self._packed_refs, self._peeled_refs)
            f.close()
        finally:
            f.abort()

    def set_symbolic_ref(self, name, other):
        """Make a ref point at another ref.

        :param name: Name of the ref to set
        :param other: Name of the ref to point at
        """
        self._check_refname(name)
        self._check_refname(other)
        filename = self.refpath(name)
        try:
            f = GitFile(filename, 'wb')
            try:
                f.write(SYMREF + other + '\n')
            except (IOError, OSError):
                f.abort()
                raise
        finally:
            f.close()

    def set_if_equals(self, name, old_ref, new_ref):
        """Set a refname to new_ref only if it currently equals old_ref.

        This method follows all symbolic references, and can be used to perform
        an atomic compare-and-swap operation.

        :param name: The refname to set.
        :param old_ref: The old sha the refname must refer to, or None to set
            unconditionally.
        :param new_ref: The new sha the refname will refer to.
        :return: True if the set was successful, False otherwise.
        """
        self._check_refname(name)
        try:
            realname, _ = self._follow(name)
        except KeyError:
            realname = name
        filename = self.refpath(realname)
        ensure_dir_exists(os.path.dirname(filename))
        f = GitFile(filename, 'wb')
        try:
            if old_ref is not None:
                try:
                    # read again while holding the lock
                    orig_ref = self.read_loose_ref(realname)
                    if orig_ref is None:
                        orig_ref = self.get_packed_refs().get(realname, None)
                    if orig_ref != old_ref:
                        f.abort()
                        return False
                except (OSError, IOError):
                    f.abort()
                    raise
            try:
                f.write(new_ref + "\n")
            except (OSError, IOError):
                f.abort()
                raise
        finally:
            f.close()
        return True

    def add_if_new(self, name, ref):
        """Add a new reference only if it does not already exist.

        This method follows symrefs, and only ensures that the last ref in the
        chain does not exist.

        :param name: The refname to set.
        :param ref: The new sha the refname will refer to.
        :return: True if the add was successful, False otherwise.
        """
        try:
            realname, contents = self._follow(name)
            if contents is not None:
                return False
        except KeyError:
            realname = name
        self._check_refname(realname)
        filename = self.refpath(realname)
        ensure_dir_exists(os.path.dirname(filename))
        f = GitFile(filename, 'wb')
        try:
            if os.path.exists(filename) or name in self.get_packed_refs():
                f.abort()
                return False
            try:
                f.write(ref + "\n")
            except (OSError, IOError):
                f.abort()
                raise
        finally:
            f.close()
        return True

    def remove_if_equals(self, name, old_ref):
        """Remove a refname only if it currently equals old_ref.

        This method does not follow symbolic references. It can be used to
        perform an atomic compare-and-delete operation.

        :param name: The refname to delete.
        :param old_ref: The old sha the refname must refer to, or None to delete
            unconditionally.
        :return: True if the delete was successful, False otherwise.
        """
        self._check_refname(name)
        filename = self.refpath(name)
        ensure_dir_exists(os.path.dirname(filename))
        f = GitFile(filename, 'wb')
        try:
            if old_ref is not None:
                orig_ref = self.read_loose_ref(name)
                if orig_ref is None:
                    orig_ref = self.get_packed_refs().get(name, None)
                if orig_ref != old_ref:
                    return False
            # may only be packed
            try:
                os.remove(filename)
            except OSError, e:
                if e.errno != errno.ENOENT:
                    raise
            self._remove_packed_ref(name)
        finally:
            # never write, we just wanted the lock
            f.abort()
        return True


def _split_ref_line(line):
    """Split a single ref line into a tuple of SHA1 and name."""
    fields = line.rstrip("\n").split(" ")
    if len(fields) != 2:
        raise PackedRefsException("invalid ref line '%s'" % line)
    sha, name = fields
    try:
        hex_to_sha(sha)
    except (AssertionError, TypeError), e:
        raise PackedRefsException(e)
    if not check_ref_format(name):
        raise PackedRefsException("invalid ref name '%s'" % name)
    return (sha, name)


def read_packed_refs(f):
    """Read a packed refs file.

    :param f: file-like object to read from
    :return: Iterator over tuples with SHA1s and ref names.
    """
    for l in f:
        if l[0] == "#":
            # Comment
            continue
        if l[0] == "^":
            raise PackedRefsException(
              "found peeled ref in packed-refs without peeled")
        yield _split_ref_line(l)


def read_packed_refs_with_peeled(f):
    """Read a packed refs file including peeled refs.

    Assumes the "# pack-refs with: peeled" line was already read. Yields tuples
    with ref names, SHA1s, and peeled SHA1s (or None).

    :param f: file-like object to read from, seek'ed to the second line
    """
    last = None
    for l in f:
        if l[0] == "#":
            continue
        l = l.rstrip("\r\n")
        if l[0] == "^":
            if not last:
                raise PackedRefsException("unexpected peeled ref line")
            try:
                hex_to_sha(l[1:])
            except (AssertionError, TypeError), e:
                raise PackedRefsException(e)
            sha, name = _split_ref_line(last)
            last = None
            yield (sha, name, l[1:])
        else:
            if last:
                sha, name = _split_ref_line(last)
                yield (sha, name, None)
            last = l
    if last:
        sha, name = _split_ref_line(last)
        yield (sha, name, None)


def write_packed_refs(f, packed_refs, peeled_refs=None):
    """Write a packed refs file.

    :param f: empty file-like object to write to
    :param packed_refs: dict of refname to sha of packed refs to write
    :param peeled_refs: dict of refname to peeled value of sha
    """
    if peeled_refs is None:
        peeled_refs = {}
    else:
        f.write('# pack-refs with: peeled\n')
    for refname in sorted(packed_refs.iterkeys()):
        f.write('%s %s\n' % (packed_refs[refname], refname))
        if refname in peeled_refs:
            f.write('^%s\n' % peeled_refs[refname])


class BaseRepo(object):
    """Base class for a git repository.

    :ivar object_store: Dictionary-like object for accessing
        the objects
    :ivar refs: Dictionary-like object with the refs in this
        repository
    """

    def __init__(self, object_store, refs):
        """Open a repository.

        This shouldn't be called directly, but rather through one of the
        base classes, such as MemoryRepo or Repo.

        :param object_store: Object store to use
        :param refs: Refs container to use
        """
        self.object_store = object_store
        self.refs = refs

        self.hooks = {}

    def _init_files(self, bare):
        """Initialize a default set of named files."""
        from dulwich.config import ConfigFile
        self._put_named_file('description', "Unnamed repository")
        f = StringIO()
        cf = ConfigFile()
        cf.set("core", "repositoryformatversion", "0")
        cf.set("core", "filemode", "true")
        cf.set("core", "bare", str(bare).lower())
        cf.set("core", "logallrefupdates", "true")
        cf.write_to_file(f)
        self._put_named_file('config', f.getvalue())
        self._put_named_file(os.path.join('info', 'exclude'), '')

    def get_named_file(self, path):
        """Get a file from the control dir with a specific name.

        Although the filename should be interpreted as a filename relative to
        the control dir in a disk-based Repo, the object returned need not be
        pointing to a file in that location.

        :param path: The path to the file, relative to the control dir.
        :return: An open file object, or None if the file does not exist.
        """
        raise NotImplementedError(self.get_named_file)

    def _put_named_file(self, path, contents):
        """Write a file to the control dir with the given name and contents.

        :param path: The path to the file, relative to the control dir.
        :param contents: A string to write to the file.
        """
        raise NotImplementedError(self._put_named_file)

    def open_index(self):
        """Open the index for this repository.

        :raise NoIndexPresent: If no index is present
        :return: The matching `Index`
        """
        raise NotImplementedError(self.open_index)

    def fetch(self, target, determine_wants=None, progress=None):
        """Fetch objects into another repository.

        :param target: The target repository
        :param determine_wants: Optional function to determine what refs to
            fetch.
        :param progress: Optional progress function
        """
        if determine_wants is None:
            determine_wants = lambda heads: heads.values()
        target.object_store.add_objects(
          self.fetch_objects(determine_wants, target.get_graph_walker(),
                             progress))
        return self.get_refs()

    def fetch_objects(self, determine_wants, graph_walker, progress,
                      get_tagged=None):
        """Fetch the missing objects required for a set of revisions.

        :param determine_wants: Function that takes a dictionary with heads
            and returns the list of heads to fetch.
        :param graph_walker: Object that can iterate over the list of revisions
            to fetch and has an "ack" method that will be called to acknowledge
            that a revision is present.
        :param progress: Simple progress function that will be called with
            updated progress strings.
        :param get_tagged: Function that returns a dict of pointed-to sha -> tag
            sha for including tags.
        :return: iterator over objects, with __len__ implemented
        """
        wants = determine_wants(self.get_refs())
        if type(wants) is not list:
            raise TypeError("determine_wants() did not return a list")
        if wants == []:
            # TODO(dborowitz): find a way to short-circuit that doesn't change
            # this interface.
            return []
        haves = self.object_store.find_common_revisions(graph_walker)
        return self.object_store.iter_shas(
          self.object_store.find_missing_objects(haves, wants, progress,
                                                 get_tagged))

    def get_graph_walker(self, heads=None):
        """Retrieve a graph walker.

        A graph walker is used by a remote repository (or proxy)
        to find out which objects are present in this repository.

        :param heads: Repository heads to use (optional)
        :return: A graph walker object
        """
        if heads is None:
            heads = self.refs.as_dict('refs/heads').values()
        return self.object_store.get_graph_walker(heads)

    def ref(self, name):
        """Return the SHA1 a ref is pointing to.

        :param name: Name of the ref to look up
        :raise KeyError: when the ref (or the one it points to) does not exist
        :return: SHA1 it is pointing at
        """
        return self.refs[name]

    def get_refs(self):
        """Get dictionary with all refs.

=======
def parse_graftpoints(graftpoints):
    """Convert a list of graftpoints into a dict

    :param graftpoints: Iterator of graftpoint lines

    Each line is formatted as:
        <commit sha1> <parent sha1> [<parent sha1>]*

    Resulting dictionary is:
        <commit sha1>: [<parent sha1>*]

    https://git.wiki.kernel.org/index.php/GraftPoint
    """
    grafts = {}
    for l in graftpoints:
        raw_graft = l.split(None, 1)

        commit = raw_graft[0]
        if len(raw_graft) == 2:
            parents = raw_graft[1].split()
        else:
            parents = []

        for sha in [commit] + parents:
            check_hexsha(sha, 'Invalid graftpoint')

        grafts[commit] = parents
    return grafts


def serialize_graftpoints(graftpoints):
    """Convert a dictionary of grafts into string

    The graft dictionary is:
        <commit sha1>: [<parent sha1>*]

    Each line is formatted as:
        <commit sha1> <parent sha1> [<parent sha1>]*

    https://git.wiki.kernel.org/index.php/GraftPoint

    """
    graft_lines = []
    for commit, parents in graftpoints.iteritems():
        if parents:
            graft_lines.append('%s %s' % (commit, ' '.join(parents)))
        else:
            graft_lines.append(commit)
    return '\n'.join(graft_lines)


class BaseRepo(object):
    """Base class for a git repository.

    :ivar object_store: Dictionary-like object for accessing
        the objects
    :ivar refs: Dictionary-like object with the refs in this
        repository
    """

    def __init__(self, object_store, refs):
        """Open a repository.

        This shouldn't be called directly, but rather through one of the
        base classes, such as MemoryRepo or Repo.

        :param object_store: Object store to use
        :param refs: Refs container to use
        """
        self.object_store = object_store
        self.refs = refs

        self._graftpoints = {}
        self.hooks = {}

    def _init_files(self, bare):
        """Initialize a default set of named files."""
        from dulwich.config import ConfigFile
        self._put_named_file('description', "Unnamed repository")
        f = StringIO()
        cf = ConfigFile()
        cf.set("core", "repositoryformatversion", "0")
        cf.set("core", "filemode", "true")
        cf.set("core", "bare", str(bare).lower())
        cf.set("core", "logallrefupdates", "true")
        cf.write_to_file(f)
        self._put_named_file('config', f.getvalue())
        self._put_named_file(os.path.join('info', 'exclude'), '')

    def get_named_file(self, path):
        """Get a file from the control dir with a specific name.

        Although the filename should be interpreted as a filename relative to
        the control dir in a disk-based Repo, the object returned need not be
        pointing to a file in that location.

        :param path: The path to the file, relative to the control dir.
        :return: An open file object, or None if the file does not exist.
        """
        raise NotImplementedError(self.get_named_file)

    def _put_named_file(self, path, contents):
        """Write a file to the control dir with the given name and contents.

        :param path: The path to the file, relative to the control dir.
        :param contents: A string to write to the file.
        """
        raise NotImplementedError(self._put_named_file)

    def open_index(self):
        """Open the index for this repository.

        :raise NoIndexPresent: If no index is present
        :return: The matching `Index`
        """
        raise NotImplementedError(self.open_index)

    def fetch(self, target, determine_wants=None, progress=None):
        """Fetch objects into another repository.

        :param target: The target repository
        :param determine_wants: Optional function to determine what refs to
            fetch.
        :param progress: Optional progress function
        :return: The local refs
        """
        if determine_wants is None:
            determine_wants = target.object_store.determine_wants_all
        target.object_store.add_objects(
          self.fetch_objects(determine_wants, target.get_graph_walker(),
                             progress))
        return self.get_refs()

    def fetch_objects(self, determine_wants, graph_walker, progress,
                      get_tagged=None):
        """Fetch the missing objects required for a set of revisions.

        :param determine_wants: Function that takes a dictionary with heads
            and returns the list of heads to fetch.
        :param graph_walker: Object that can iterate over the list of revisions
            to fetch and has an "ack" method that will be called to acknowledge
            that a revision is present.
        :param progress: Simple progress function that will be called with
            updated progress strings.
        :param get_tagged: Function that returns a dict of pointed-to sha -> tag
            sha for including tags.
        :return: iterator over objects, with __len__ implemented
        """
        wants = determine_wants(self.get_refs())
        if type(wants) is not list:
            raise TypeError("determine_wants() did not return a list")
        if wants == []:
            # TODO(dborowitz): find a way to short-circuit that doesn't change
            # this interface.
            return []
        haves = self.object_store.find_common_revisions(graph_walker)
        return self.object_store.iter_shas(
          self.object_store.find_missing_objects(haves, wants, progress,
                                                 get_tagged))

    def get_graph_walker(self, heads=None):
        """Retrieve a graph walker.

        A graph walker is used by a remote repository (or proxy)
        to find out which objects are present in this repository.

        :param heads: Repository heads to use (optional)
        :return: A graph walker object
        """
        if heads is None:
            heads = self.refs.as_dict('refs/heads').values()
        return ObjectStoreGraphWalker(heads, self.get_parents)

    def ref(self, name):
        """Return the SHA1 a ref is pointing to.

        :param name: Name of the ref to look up
        :raise KeyError: when the ref (or the one it points to) does not exist
        :return: SHA1 it is pointing at
        """
        warnings.warn(
            "Repo.ref(name) is deprecated. Use Repo.refs[name] instead.",
            category=DeprecationWarning, stacklevel=2)
        return self.refs[name]

    def get_refs(self):
        """Get dictionary with all refs.

>>>>>>> a410821b
        :return: A ``dict`` mapping ref names to SHA1s
        """
        return self.refs.as_dict()

    def head(self):
        """Return the SHA1 pointed at by HEAD."""
        return self.refs['HEAD']

    def _get_object(self, sha, cls):
        assert len(sha) in (20, 40)
        ret = self.get_object(sha)
        if not isinstance(ret, cls):
            if cls is Commit:
                raise NotCommitError(ret)
            elif cls is Blob:
                raise NotBlobError(ret)
            elif cls is Tree:
                raise NotTreeError(ret)
            elif cls is Tag:
                raise NotTagError(ret)
            else:
                raise Exception("Type invalid: %r != %r" % (
                  ret.type_name, cls.type_name))
        return ret

    def get_object(self, sha):
        """Retrieve the object with the specified SHA.

        :param sha: SHA to retrieve
        :return: A ShaFile object
        :raise KeyError: when the object can not be found
        """
        return self.object_store[sha]

<<<<<<< HEAD
    def get_parents(self, sha):
        """Retrieve the parents of a specific commit.

        :param sha: SHA of the commit for which to retrieve the parents
        :return: List of parents
        """
        return self.commit(sha).parents
=======
    def get_parents(self, sha, commit=None):
        """Retrieve the parents of a specific commit.

        If the specific commit is a graftpoint, the graft parents
        will be returned instead.

        :param sha: SHA of the commit for which to retrieve the parents
        :param commit: Optional commit matching the sha
        :return: List of parents
        """

        try:
            return self._graftpoints[sha]
        except KeyError:
            if commit is None:
                commit = self[sha]
            return commit.parents

    def get_config(self):
        """Retrieve the config object.

        :return: `ConfigFile` object for the ``.git/config`` file.
        """
        raise NotImplementedError(self.get_config)

    def get_description(self):
        """Retrieve the description for this repository.

        :return: String with the description of the repository
            as set by the user.
        """
        raise NotImplementedError(self.get_description)

    def set_description(self, description):
        """Set the description for this repository.

        :param description: Text to set as description for this repository.
        """
        raise NotImplementedError(self.set_description)

    def get_config_stack(self):
        """Return a config stack for this repository.

        This stack accesses the configuration for both this repository
        itself (.git/config) and the global configuration, which usually
        lives in ~/.gitconfig.

        :return: `Config` instance for this repository
        """
        from dulwich.config import StackedConfig
        backends = [self.get_config()] + StackedConfig.default_backends()
        return StackedConfig(backends, writable=backends[0])
>>>>>>> a410821b

    def get_config(self):
        """Retrieve the config object.

        :return: `ConfigFile` object for the ``.git/config`` file.
        """
        raise NotImplementedError(self.get_config)

    def get_description(self):
        """Retrieve the description for this repository.

        :return: String with the description of the repository
            as set by the user.
        """
        raise NotImplementedError(self.get_description)

    def get_config_stack(self):
        """Return a config stack for this repository.

        This stack accesses the configuration for both this repository
        itself (.git/config) and the global configuration, which usually
        lives in ~/.gitconfig.

        :return: `Config` instance for this repository
        """
        from dulwich.config import StackedConfig
        backends = [self.get_config()] + StackedConfig.default_backends()
        return StackedConfig(backends, writable=backends[0])

    def commit(self, sha):
        """Retrieve the commit with a particular SHA.

        :param sha: SHA of the commit to retrieve
        :raise NotCommitError: If the SHA provided doesn't point at a Commit
        :raise KeyError: If the SHA provided didn't exist
        :return: A `Commit` object
        """
        warnings.warn("Repo.commit(sha) is deprecated. Use Repo[sha] instead.",
            category=DeprecationWarning, stacklevel=2)
        return self._get_object(sha, Commit)

    def tree(self, sha):
        """Retrieve the tree with a particular SHA.

        :param sha: SHA of the tree to retrieve
        :raise NotTreeError: If the SHA provided doesn't point at a Tree
        :raise KeyError: If the SHA provided didn't exist
        :return: A `Tree` object
        """
        warnings.warn("Repo.tree(sha) is deprecated. Use Repo[sha] instead.",
            category=DeprecationWarning, stacklevel=2)
        return self._get_object(sha, Tree)

    def tag(self, sha):
        """Retrieve the tag with a particular SHA.

        :param sha: SHA of the tag to retrieve
        :raise NotTagError: If the SHA provided doesn't point at a Tag
        :raise KeyError: If the SHA provided didn't exist
        :return: A `Tag` object
        """
        warnings.warn("Repo.tag(sha) is deprecated. Use Repo[sha] instead.",
            category=DeprecationWarning, stacklevel=2)
        return self._get_object(sha, Tag)

    def get_blob(self, sha):
        """Retrieve the blob with a particular SHA.

        :param sha: SHA of the blob to retrieve
        :raise NotBlobError: If the SHA provided doesn't point at a Blob
        :raise KeyError: If the SHA provided didn't exist
        :return: A `Blob` object
        """
        warnings.warn("Repo.get_blob(sha) is deprecated. Use Repo[sha] "
            "instead.", category=DeprecationWarning, stacklevel=2)
        return self._get_object(sha, Blob)

    def get_peeled(self, ref):
        """Get the peeled value of a ref.

        :param ref: The refname to peel.
        :return: The fully-peeled SHA1 of a tag object, after peeling all
            intermediate tags; if the original ref does not point to a tag, this
            will equal the original SHA1.
        """
        cached = self.refs.get_peeled(ref)
        if cached is not None:
            return cached
        return self.object_store.peel_sha(self.refs[ref]).id

    def get_walker(self, include=None, *args, **kwargs):
        """Obtain a walker for this repository.

        :param include: Iterable of SHAs of commits to include along with their
            ancestors. Defaults to [HEAD]
        :param exclude: Iterable of SHAs of commits to exclude along with their
            ancestors, overriding includes.
        :param order: ORDER_* constant specifying the order of results. Anything
            other than ORDER_DATE may result in O(n) memory usage.
        :param reverse: If True, reverse the order of output, requiring O(n)
            memory.
        :param max_entries: The maximum number of entries to yield, or None for
            no limit.
        :param paths: Iterable of file or subtree paths to show entries for.
        :param rename_detector: diff.RenameDetector object for detecting
            renames.
        :param follow: If True, follow path across renames/copies. Forces a
            default rename_detector.
        :param since: Timestamp to list commits after.
        :param until: Timestamp to list commits before.
        :param queue_cls: A class to use for a queue of commits, supporting the
            iterator protocol. The constructor takes a single argument, the
            Walker.
        :return: A `Walker` object
        """
        from dulwich.walk import Walker
        if include is None:
            include = [self.head()]
        if isinstance(include, str):
            include = [include]
<<<<<<< HEAD
=======

        kwargs['get_parents'] = lambda commit: self.get_parents(commit.id, commit)

>>>>>>> a410821b
        return Walker(self.object_store, include, *args, **kwargs)

    def revision_history(self, head):
        """Returns a list of the commits reachable from head.

        :param head: The SHA of the head to list revision history for.
        :return: A list of commit objects reachable from head, starting with
            head itself, in descending commit time order.
        :raise MissingCommitError: if any missing commits are referenced,
            including if the head parameter isn't the SHA of a commit.
        """
        warnings.warn("Repo.revision_history() is deprecated."
            "Use dulwich.walker.Walker(repo) instead.",
            category=DeprecationWarning, stacklevel=2)
        return [e.commit for e in self.get_walker(include=[head])]

    def __getitem__(self, name):
        """Retrieve a Git object by SHA1 or ref.

        :param name: A Git object SHA1 or a ref name
        :return: A `ShaFile` object, such as a Commit or Blob
        :raise KeyError: when the specified ref or object does not exist
        """
        if len(name) in (20, 40):
            try:
                return self.object_store[name]
            except (KeyError, ValueError):
                pass
        try:
            return self.object_store[self.refs[name]]
        except RefFormatError:
            raise KeyError(name)

    def __contains__(self, name):
        """Check if a specific Git object or ref is present.

        :param name: Git object SHA1 or ref name
        """
        if len(name) in (20, 40):
            return name in self.object_store or name in self.refs
        else:
            return name in self.refs

    def __setitem__(self, name, value):
        """Set a ref.

        :param name: ref name
        :param value: Ref value - either a ShaFile object, or a hex sha
        """
        if name.startswith("refs/") or name == "HEAD":
            if isinstance(value, ShaFile):
                self.refs[name] = value.id
            elif isinstance(value, str):
                self.refs[name] = value
            else:
                raise TypeError(value)
        else:
            raise ValueError(name)

    def __delitem__(self, name):
        """Remove a ref.

        :param name: Name of the ref to remove
        """
        if name.startswith("refs/") or name == "HEAD":
            del self.refs[name]
        else:
            raise ValueError(name)

    def _get_user_identity(self):
        """Determine the identity to use for new commits.
        """
        config = self.get_config_stack()
        return "%s <%s>" % (
            config.get(("user", ), "name"),
            config.get(("user", ), "email"))

<<<<<<< HEAD
=======
    def _add_graftpoints(self, updated_graftpoints):
        """Add or modify graftpoints

        :param updated_graftpoints: Dict of commit shas to list of parent shas
        """

        # Simple validation
        for commit, parents in updated_graftpoints.iteritems():
            for sha in [commit] + parents:
                check_hexsha(sha, 'Invalid graftpoint')

        self._graftpoints.update(updated_graftpoints)

    def _remove_graftpoints(self, to_remove=[]):
        """Remove graftpoints

        :param to_remove: List of commit shas
        """
        for sha in to_remove:
            del self._graftpoints[sha]

>>>>>>> a410821b
    def do_commit(self, message=None, committer=None,
                  author=None, commit_timestamp=None,
                  commit_timezone=None, author_timestamp=None,
                  author_timezone=None, tree=None, encoding=None,
                  ref='HEAD', merge_heads=None):
        """Create a new commit.

        :param message: Commit message
        :param committer: Committer fullname
        :param author: Author fullname (defaults to committer)
        :param commit_timestamp: Commit timestamp (defaults to now)
        :param commit_timezone: Commit timestamp timezone (defaults to GMT)
        :param author_timestamp: Author timestamp (defaults to commit timestamp)
        :param author_timezone: Author timestamp timezone
            (defaults to commit timestamp timezone)
        :param tree: SHA1 of the tree root to use (if not specified the
            current index will be committed).
        :param encoding: Encoding
        :param ref: Optional ref to commit to (defaults to current branch)
        :param merge_heads: Merge heads (defaults to .git/MERGE_HEADS)
        :return: New commit SHA1
        """
        import time
        c = Commit()
        if tree is None:
            index = self.open_index()
            c.tree = index.commit(self.object_store)
        else:
            if len(tree) != 40:
                raise ValueError("tree must be a 40-byte hex sha string")
            c.tree = tree

        try:
            self.hooks['pre-commit'].execute()
        except HookError, e:
            raise CommitError(e)
        except KeyError:  # no hook defined, silent fallthrough
            pass

        if merge_heads is None:
            # FIXME: Read merge heads from .git/MERGE_HEADS
            merge_heads = []
        if committer is None:
<<<<<<< HEAD
            committer = self._get_user_identity()
        c.committer = committer
        if commit_timestamp is None:
=======
            # FIXME: Support GIT_COMMITTER_NAME/GIT_COMMITTER_EMAIL environment
            # variables
            committer = self._get_user_identity()
        c.committer = committer
        if commit_timestamp is None:
            # FIXME: Support GIT_COMMITTER_DATE environment variable
>>>>>>> a410821b
            commit_timestamp = time.time()
        c.commit_time = int(commit_timestamp)
        if commit_timezone is None:
            # FIXME: Use current user timezone rather than UTC
            commit_timezone = 0
        c.commit_timezone = commit_timezone
        if author is None:
<<<<<<< HEAD
            author = committer
        c.author = author
        if author_timestamp is None:
=======
            # FIXME: Support GIT_AUTHOR_NAME/GIT_AUTHOR_EMAIL environment
            # variables
            author = committer
        c.author = author
        if author_timestamp is None:
            # FIXME: Support GIT_AUTHOR_DATE environment variable
>>>>>>> a410821b
            author_timestamp = commit_timestamp
        c.author_time = int(author_timestamp)
        if author_timezone is None:
            author_timezone = commit_timezone
        c.author_timezone = author_timezone
        if encoding is not None:
            c.encoding = encoding
        if message is None:
            # FIXME: Try to read commit message from .git/MERGE_MSG
            raise ValueError("No commit message specified")

        try:
            c.message = self.hooks['commit-msg'].execute(message)
            if c.message is None:
                c.message = message
        except HookError, e:
            raise CommitError(e)
        except KeyError:  # no hook defined, message not modified
            c.message = message

        try:
            old_head = self.refs[ref]
            c.parents = [old_head] + merge_heads
            self.object_store.add_object(c)
            ok = self.refs.set_if_equals(ref, old_head, c.id)
        except KeyError:
            c.parents = merge_heads
            self.object_store.add_object(c)
            ok = self.refs.add_if_new(ref, c.id)
        if not ok:
            # Fail if the atomic compare-and-swap failed, leaving the commit and
            # all its objects as garbage.
            raise CommitError("%s changed during commit" % (ref,))

        try:
            self.hooks['post-commit'].execute()
        except HookError, e:  # silent failure
            warnings.warn("post-commit hook failed: %s" % e, UserWarning)
        except KeyError:  # no hook defined, silent fallthrough
            pass

        return c.id


class Repo(BaseRepo):
    """A git repository backed by local disk.

    To open an existing repository, call the contructor with
    the path of the repository.

    To create a new repository, use the Repo.init class method.
    """

    def __init__(self, root):
        if os.path.isdir(os.path.join(root, ".git", OBJECTDIR)):
            self.bare = False
            self._controldir = os.path.join(root, ".git")
        elif (os.path.isdir(os.path.join(root, OBJECTDIR)) and
              os.path.isdir(os.path.join(root, REFSDIR))):
            self.bare = True
            self._controldir = root
        elif (os.path.isfile(os.path.join(root, ".git"))):
            import re
            f = open(os.path.join(root, ".git"), 'r')
            try:
                _, path = re.match('(gitdir: )(.+$)', f.read()).groups()
            finally:
                f.close()
            self.bare = False
            self._controldir = os.path.join(root, path)
        else:
            raise NotGitRepository(
                "No git repository was found at %(path)s" % dict(path=root)
            )
        self.path = root
        object_store = DiskObjectStore(os.path.join(self.controldir(),
                                                    OBJECTDIR))
        refs = DiskRefsContainer(self.controldir())
        BaseRepo.__init__(self, object_store, refs)

<<<<<<< HEAD
=======
        graft_file = self.get_named_file(os.path.join("info", "grafts"))
        if graft_file:
            self._graftpoints = parse_graftpoints(graft_file)

>>>>>>> a410821b
        self.hooks['pre-commit'] = PreCommitShellHook(self.controldir())
        self.hooks['commit-msg'] = CommitMsgShellHook(self.controldir())
        self.hooks['post-commit'] = PostCommitShellHook(self.controldir())

    def controldir(self):
        """Return the path of the control directory."""
        return self._controldir

    def _put_named_file(self, path, contents):
        """Write a file to the control dir with the given name and contents.

        :param path: The path to the file, relative to the control dir.
        :param contents: A string to write to the file.
        """
        path = path.lstrip(os.path.sep)
        f = GitFile(os.path.join(self.controldir(), path), 'wb')
        try:
            f.write(contents)
        finally:
            f.close()

    def get_named_file(self, path):
        """Get a file from the control dir with a specific name.

        Although the filename should be interpreted as a filename relative to
        the control dir in a disk-based Repo, the object returned need not be
        pointing to a file in that location.

        :param path: The path to the file, relative to the control dir.
        :return: An open file object, or None if the file does not exist.
        """
        # TODO(dborowitz): sanitize filenames, since this is used directly by
        # the dumb web serving code.
        path = path.lstrip(os.path.sep)
        try:
            return open(os.path.join(self.controldir(), path), 'rb')
        except (IOError, OSError), e:
            if e.errno == errno.ENOENT:
                return None
            raise

    def index_path(self):
        """Return path to the index file."""
        return os.path.join(self.controldir(), INDEX_FILENAME)

    def open_index(self):
        """Open the index for this repository.

        :raise NoIndexPresent: If no index is present
        :return: The matching `Index`
        """
        from dulwich.index import Index
        if not self.has_index():
            raise NoIndexPresent()
        return Index(self.index_path())

    def has_index(self):
        """Check if an index is present."""
        # Bare repos must never have index files; non-bare repos may have a
        # missing index file, which is treated as empty.
        return not self.bare

    def stage(self, paths):
        """Stage a set of paths.

        :param paths: List of paths, relative to the repository path
        """
        if isinstance(paths, basestring):
            paths = [paths]
        from dulwich.index import index_entry_from_stat
        index = self.open_index()
        for path in paths:
            full_path = os.path.join(self.path, path)
            try:
                st = os.stat(full_path)
            except OSError:
                # File no longer exists
                try:
                    del index[path]
                except KeyError:
                    pass  # already removed
            else:
                blob = Blob()
                f = open(full_path, 'rb')
                try:
                    blob.data = f.read()
                finally:
                    f.close()
                self.object_store.add_object(blob)
                index[path] = index_entry_from_stat(st, blob.id, 0)
        index.write()

    def clone(self, target_path, mkdir=True, bare=False,
            origin="origin"):
        """Clone this repository.

        :param target_path: Target path
        :param mkdir: Create the target directory
        :param bare: Whether to create a bare repository
        :param origin: Base name for refs in target repository
            cloned from this repository
        :return: Created repository as `Repo`
        """
        if not bare:
            target = self.init(target_path, mkdir=mkdir)
        else:
            target = self.init_bare(target_path)
        self.fetch(target)
        target.refs.import_refs(
            'refs/remotes/' + origin, self.refs.as_dict('refs/heads'))
        target.refs.import_refs(
            'refs/tags', self.refs.as_dict('refs/tags'))
        try:
            target.refs.add_if_new(
                'refs/heads/master',
                self.refs['refs/heads/master'])
        except KeyError:
            pass

        # Update target head
        head, head_sha = self.refs._follow('HEAD')
        if head is not None and head_sha is not None:
            target.refs.set_symbolic_ref('HEAD', head)
            target['HEAD'] = head_sha

            if not bare:
                # Checkout HEAD to target dir
                target._build_tree()

        return target

    def _build_tree(self):
        from dulwich.index import build_index_from_tree
        config = self.get_config()
        honor_filemode = config.get_boolean('core', 'filemode', os.name != "nt")
        return build_index_from_tree(self.path, self.index_path(),
                self.object_store, self['HEAD'].tree,
                honor_filemode=honor_filemode)

    def get_config(self):
        """Retrieve the config object.

        :return: `ConfigFile` object for the ``.git/config`` file.
        """
        from dulwich.config import ConfigFile
        path = os.path.join(self._controldir, 'config')
        try:
            return ConfigFile.from_path(path)
        except (IOError, OSError), e:
            if e.errno != errno.ENOENT:
                raise
            ret = ConfigFile()
            ret.path = path
            return ret

    def get_description(self):
        """Retrieve the description of this repository.

        :return: A string describing the repository or None.
        """
        path = os.path.join(self._controldir, 'description')
        try:
            f = GitFile(path, 'rb')
            try:
                return f.read()
            finally:
                f.close()
        except (IOError, OSError), e:
            if e.errno != errno.ENOENT:
                raise
            return None

    def __repr__(self):
        return "<Repo at %r>" % self.path

    def set_description(self, description):
        """Set the description for this repository.

        :param description: Text to set as description for this repository.
        """

        path = os.path.join(self._controldir, 'description')
        f = open(path, 'w')
        try:
            f.write(description)
        finally:
            f.close()

    @classmethod
    def _init_maybe_bare(cls, path, bare):
        for d in BASE_DIRECTORIES:
            os.mkdir(os.path.join(path, *d))
        DiskObjectStore.init(os.path.join(path, OBJECTDIR))
        ret = cls(path)
        ret.refs.set_symbolic_ref("HEAD", "refs/heads/master")
        ret._init_files(bare)
        return ret

    @classmethod
    def init(cls, path, mkdir=False):
        """Create a new repository.

        :param path: Path in which to create the repository
        :param mkdir: Whether to create the directory
        :return: `Repo` instance
        """
        if mkdir:
            os.mkdir(path)
        controldir = os.path.join(path, ".git")
        os.mkdir(controldir)
        cls._init_maybe_bare(controldir, False)
        return cls(path)

    @classmethod
    def init_bare(cls, path):
        """Create a new bare repository.

        ``path`` should already exist and be an emty directory.

        :param path: Path to create bare repository in
        :return: a `Repo` instance
        """
        return cls._init_maybe_bare(path, True)

    create = init_bare


class MemoryRepo(BaseRepo):
    """Repo that stores refs, objects, and named files in memory.

    MemoryRepos are always bare: they have no working tree and no index, since
    those have a stronger dependency on the filesystem.
    """

    def __init__(self):
        BaseRepo.__init__(self, MemoryObjectStore(), DictRefsContainer({}))
        self._named_files = {}
        self.bare = True

    def _put_named_file(self, path, contents):
        """Write a file to the control dir with the given name and contents.

        :param path: The path to the file, relative to the control dir.
        :param contents: A string to write to the file.
        """
        self._named_files[path] = contents

    def get_named_file(self, path):
        """Get a file from the control dir with a specific name.

        Although the filename should be interpreted as a filename relative to
        the control dir in a disk-baked Repo, the object returned need not be
        pointing to a file in that location.

        :param path: The path to the file, relative to the control dir.
        :return: An open file object, or None if the file does not exist.
        """
        contents = self._named_files.get(path, None)
        if contents is None:
            return None
        return StringIO(contents)

    def open_index(self):
        """Fail to open index for this repo, since it is bare.

        :raise NoIndexPresent: Raised when no index is present
        """
        raise NoIndexPresent()

    def get_config(self):
        """Retrieve the config object.

        :return: `ConfigFile` object.
        """
        from dulwich.config import ConfigFile
        return ConfigFile()

    def get_description(self):
        """Retrieve the repository description.

        This defaults to None, for no description.
        """
        return None

    @classmethod
    def init_bare(cls, objects, refs):
        """Create a new bare repository in memory.

        :param objects: Objects for the new repository,
            as iterable
        :param refs: Refs as dictionary, mapping names
            to object SHA1s
        """
        ret = cls()
        for obj in objects:
            ret.object_store.add_object(obj)
        for refname, sha in refs.iteritems():
            ret.refs[refname] = sha
        ret._init_files(bare=True)
        return ret<|MERGE_RESOLUTION|>--- conflicted
+++ resolved
@@ -1,10 +1,6 @@
 # repo.py -- For dealing with git repositories.
 # Copyright (C) 2007 James Westby <jw+debian@jameswestby.net>
-<<<<<<< HEAD
-# Copyright (C) 2008-2009 Jelmer Vernooij <jelmer@samba.org>
-=======
 # Copyright (C) 2008-2013 Jelmer Vernooij <jelmer@samba.org>
->>>>>>> a410821b
 #
 # This program is free software; you can redistribute it and/or
 # modify it under the terms of the GNU General Public License
@@ -42,28 +38,17 @@
     NotGitRepository,
     NotTreeError,
     NotTagError,
-<<<<<<< HEAD
-    PackedRefsException,
-=======
->>>>>>> a410821b
     CommitError,
     RefFormatError,
     HookError,
     )
 from dulwich.file import (
-<<<<<<< HEAD
-    ensure_dir_exists,
-=======
->>>>>>> a410821b
     GitFile,
     )
 from dulwich.object_store import (
     DiskObjectStore,
     MemoryObjectStore,
-<<<<<<< HEAD
-=======
     ObjectStoreGraphWalker,
->>>>>>> a410821b
     )
 from dulwich.objects import (
     check_hexsha,
@@ -72,258 +57,12 @@
     ShaFile,
     Tag,
     Tree,
-    hex_to_sha,
     )
 
 from dulwich.hooks import (
     PreCommitShellHook,
     PostCommitShellHook,
     CommitMsgShellHook,
-<<<<<<< HEAD
-)
-
-import warnings
-
-
-OBJECTDIR = 'objects'
-SYMREF = 'ref: '
-REFSDIR = 'refs'
-REFSDIR_TAGS = 'tags'
-REFSDIR_HEADS = 'heads'
-INDEX_FILENAME = "index"
-
-BASE_DIRECTORIES = [
-    ["branches"],
-    [REFSDIR],
-    [REFSDIR, REFSDIR_TAGS],
-    [REFSDIR, REFSDIR_HEADS],
-    ["hooks"],
-    ["info"]
-    ]
-
-
-def check_ref_format(refname):
-    """Check if a refname is correctly formatted.
-
-    Implements all the same rules as git-check-ref-format[1].
-
-    [1] http://www.kernel.org/pub/software/scm/git/docs/git-check-ref-format.html
-
-    :param refname: The refname to check
-    :return: True if refname is valid, False otherwise
-    """
-    # These could be combined into one big expression, but are listed separately
-    # to parallel [1].
-    if '/.' in refname or refname.startswith('.'):
-        return False
-    if '/' not in refname:
-        return False
-    if '..' in refname:
-        return False
-    for c in refname:
-        if ord(c) < 040 or c in '\177 ~^:?*[':
-            return False
-    if refname[-1] in '/.':
-        return False
-    if refname.endswith('.lock'):
-        return False
-    if '@{' in refname:
-        return False
-    if '\\' in refname:
-        return False
-    return True
-
-
-class RefsContainer(object):
-    """A container for refs."""
-
-    def set_ref(self, name, other):
-        warnings.warn("RefsContainer.set_ref() is deprecated."
-            "Use set_symblic_ref instead.",
-            category=DeprecationWarning, stacklevel=2)
-        return self.set_symbolic_ref(name, other)
-
-    def set_symbolic_ref(self, name, other):
-        """Make a ref point at another ref.
-
-        :param name: Name of the ref to set
-        :param other: Name of the ref to point at
-        """
-        raise NotImplementedError(self.set_symbolic_ref)
-
-    def get_packed_refs(self):
-        """Get contents of the packed-refs file.
-
-        :return: Dictionary mapping ref names to SHA1s
-
-        :note: Will return an empty dictionary when no packed-refs file is
-            present.
-        """
-        raise NotImplementedError(self.get_packed_refs)
-
-    def get_peeled(self, name):
-        """Return the cached peeled value of a ref, if available.
-
-        :param name: Name of the ref to peel
-        :return: The peeled value of the ref. If the ref is known not point to a
-            tag, this will be the SHA the ref refers to. If the ref may point to
-            a tag, but no cached information is available, None is returned.
-        """
-        return None
-
-    def import_refs(self, base, other):
-        for name, value in other.iteritems():
-            self["%s/%s" % (base, name)] = value
-
-    def allkeys(self):
-        """All refs present in this container."""
-        raise NotImplementedError(self.allkeys)
-
-    def keys(self, base=None):
-        """Refs present in this container.
-
-        :param base: An optional base to return refs under.
-        :return: An unsorted set of valid refs in this container, including
-            packed refs.
-        """
-        if base is not None:
-            return self.subkeys(base)
-        else:
-            return self.allkeys()
-
-    def subkeys(self, base):
-        """Refs present in this container under a base.
-
-        :param base: The base to return refs under.
-        :return: A set of valid refs in this container under the base; the base
-            prefix is stripped from the ref names returned.
-        """
-        keys = set()
-        base_len = len(base) + 1
-        for refname in self.allkeys():
-            if refname.startswith(base):
-                keys.add(refname[base_len:])
-        return keys
-
-    def as_dict(self, base=None):
-        """Return the contents of this container as a dictionary.
-
-        """
-        ret = {}
-        keys = self.keys(base)
-        if base is None:
-            base = ""
-        for key in keys:
-            try:
-                ret[key] = self[("%s/%s" % (base, key)).strip("/")]
-            except KeyError:
-                continue  # Unable to resolve
-
-        return ret
-
-    def _check_refname(self, name):
-        """Ensure a refname is valid and lives in refs or is HEAD.
-
-        HEAD is not a valid refname according to git-check-ref-format, but this
-        class needs to be able to touch HEAD. Also, check_ref_format expects
-        refnames without the leading 'refs/', but this class requires that
-        so it cannot touch anything outside the refs dir (or HEAD).
-
-        :param name: The name of the reference.
-        :raises KeyError: if a refname is not HEAD or is otherwise not valid.
-        """
-        if name in ('HEAD', 'refs/stash'):
-            return
-        if not name.startswith('refs/') or not check_ref_format(name[5:]):
-            raise RefFormatError(name)
-
-    def read_ref(self, refname):
-        """Read a reference without following any references.
-
-        :param refname: The name of the reference
-        :return: The contents of the ref file, or None if it does
-            not exist.
-        """
-        contents = self.read_loose_ref(refname)
-        if not contents:
-            contents = self.get_packed_refs().get(refname, None)
-        return contents
-
-    def read_loose_ref(self, name):
-        """Read a loose reference and return its contents.
-
-        :param name: the refname to read
-        :return: The contents of the ref file, or None if it does
-            not exist.
-        """
-        raise NotImplementedError(self.read_loose_ref)
-
-    def _follow(self, name):
-        """Follow a reference name.
-
-        :return: a tuple of (refname, sha), where refname is the name of the
-            last reference in the symbolic reference chain
-        """
-        contents = SYMREF + name
-        depth = 0
-        while contents.startswith(SYMREF):
-            refname = contents[len(SYMREF):]
-            contents = self.read_ref(refname)
-            if not contents:
-                break
-            depth += 1
-            if depth > 5:
-                raise KeyError(name)
-        return refname, contents
-
-    def __contains__(self, refname):
-        if self.read_ref(refname):
-            return True
-        return False
-
-    def __getitem__(self, name):
-        """Get the SHA1 for a reference name.
-
-        This method follows all symbolic references.
-        """
-        _, sha = self._follow(name)
-        if sha is None:
-            raise KeyError(name)
-        return sha
-
-    def set_if_equals(self, name, old_ref, new_ref):
-        """Set a refname to new_ref only if it currently equals old_ref.
-
-        This method follows all symbolic references if applicable for the
-        subclass, and can be used to perform an atomic compare-and-swap
-        operation.
-
-        :param name: The refname to set.
-        :param old_ref: The old sha the refname must refer to, or None to set
-            unconditionally.
-        :param new_ref: The new sha the refname will refer to.
-        :return: True if the set was successful, False otherwise.
-        """
-        raise NotImplementedError(self.set_if_equals)
-
-    def add_if_new(self, name, ref):
-        """Add a new reference only if it does not already exist."""
-        raise NotImplementedError(self.add_if_new)
-
-    def __setitem__(self, name, ref):
-        """Set a reference name to point to the given SHA1.
-
-        This method follows all symbolic references if applicable for the
-        subclass.
-
-        :note: This method unconditionally overwrites the contents of a
-            reference. To update atomically only if the reference has not
-            changed, use set_if_equals().
-        :param name: The refname to set.
-        :param ref: The new sha the refname will refer to.
-        """
-        self.set_if_equals(name, None, ref)
-=======
     )
 
 from dulwich.refs import (
@@ -356,491 +95,57 @@
     ["hooks"],
     ["info"]
     ]
->>>>>>> a410821b
-
-    def remove_if_equals(self, name, old_ref):
-        """Remove a refname only if it currently equals old_ref.
-
-<<<<<<< HEAD
-        This method does not follow symbolic references, even if applicable for
-        the subclass. It can be used to perform an atomic compare-and-delete
-        operation.
-
-        :param name: The refname to delete.
-        :param old_ref: The old sha the refname must refer to, or None to delete
-            unconditionally.
-        :return: True if the delete was successful, False otherwise.
-        """
-        raise NotImplementedError(self.remove_if_equals)
-
-    def __delitem__(self, name):
-        """Remove a refname.
-
-        This method does not follow symbolic references, even if applicable for
-        the subclass.
-
-        :note: This method unconditionally deletes the contents of a reference.
-            To delete atomically only if the reference has not changed, use
-            remove_if_equals().
-
-        :param name: The refname to delete.
-        """
-        self.remove_if_equals(name, None)
-
-
-class DictRefsContainer(RefsContainer):
-    """RefsContainer backed by a simple dict.
-
-    This container does not support symbolic or packed references and is not
-    threadsafe.
+
+
+def parse_graftpoints(graftpoints):
+    """Convert a list of graftpoints into a dict
+
+    :param graftpoints: Iterator of graftpoint lines
+
+    Each line is formatted as:
+        <commit sha1> <parent sha1> [<parent sha1>]*
+
+    Resulting dictionary is:
+        <commit sha1>: [<parent sha1>*]
+
+    https://git.wiki.kernel.org/index.php/GraftPoint
     """
-
-    def __init__(self, refs):
-        self._refs = refs
-        self._peeled = {}
-
-    def allkeys(self):
-        return self._refs.keys()
-
-    def read_loose_ref(self, name):
-        return self._refs.get(name, None)
-
-    def get_packed_refs(self):
-        return {}
-
-    def set_symbolic_ref(self, name, other):
-        self._refs[name] = SYMREF + other
-
-    def set_if_equals(self, name, old_ref, new_ref):
-        if old_ref is not None and self._refs.get(name, None) != old_ref:
-            return False
-        realname, _ = self._follow(name)
-        self._check_refname(realname)
-        self._refs[realname] = new_ref
-        return True
-
-    def add_if_new(self, name, ref):
-        if name in self._refs:
-            return False
-        self._refs[name] = ref
-        return True
-
-    def remove_if_equals(self, name, old_ref):
-        if old_ref is not None and self._refs.get(name, None) != old_ref:
-            return False
-        del self._refs[name]
-        return True
-
-    def get_peeled(self, name):
-        return self._peeled.get(name)
-
-    def _update(self, refs):
-        """Update multiple refs; intended only for testing."""
-        # TODO(dborowitz): replace this with a public function that uses
-        # set_if_equal.
-        self._refs.update(refs)
-
-    def _update_peeled(self, peeled):
-        """Update cached peeled refs; intended only for testing."""
-        self._peeled.update(peeled)
-
-
-class InfoRefsContainer(RefsContainer):
-    """Refs container that reads refs from a info/refs file."""
-
-    def __init__(self, f):
-        self._refs = {}
-        self._peeled = {}
-        for l in f.readlines():
-            sha, name = l.rstrip("\n").split("\t")
-            if name.endswith("^{}"):
-                name = name[:-3]
-                if not check_ref_format(name):
-                    raise ValueError("invalid ref name '%s'" % name)
-                self._peeled[name] = sha
-            else:
-                if not check_ref_format(name):
-                    raise ValueError("invalid ref name '%s'" % name)
-                self._refs[name] = sha
-
-    def allkeys(self):
-        return self._refs.keys()
-
-    def read_loose_ref(self, name):
-        return self._refs.get(name, None)
-
-    def get_packed_refs(self):
-        return {}
-
-    def get_peeled(self, name):
-        try:
-            return self._peeled[name]
-        except KeyError:
-            return self._refs[name]
-
-
-class DiskRefsContainer(RefsContainer):
-    """Refs container that reads refs from disk."""
-
-    def __init__(self, path):
-        self.path = path
-        self._packed_refs = None
-        self._peeled_refs = None
-
-    def __repr__(self):
-        return "%s(%r)" % (self.__class__.__name__, self.path)
-
-    def subkeys(self, base):
-        keys = set()
-        path = self.refpath(base)
-        for root, dirs, files in os.walk(path):
-            dir = root[len(path):].strip(os.path.sep).replace(os.path.sep, "/")
-            for filename in files:
-                refname = ("%s/%s" % (dir, filename)).strip("/")
-                # check_ref_format requires at least one /, so we prepend the
-                # base before calling it.
-                if check_ref_format("%s/%s" % (base, refname)):
-                    keys.add(refname)
-        for key in self.get_packed_refs():
-            if key.startswith(base):
-                keys.add(key[len(base):].strip("/"))
-        return keys
-
-    def allkeys(self):
-        keys = set()
-        if os.path.exists(self.refpath("HEAD")):
-            keys.add("HEAD")
-        path = self.refpath("")
-        for root, dirs, files in os.walk(self.refpath("refs")):
-            dir = root[len(path):].strip(os.path.sep).replace(os.path.sep, "/")
-            for filename in files:
-                refname = ("%s/%s" % (dir, filename)).strip("/")
-                if check_ref_format(refname):
-                    keys.add(refname)
-        keys.update(self.get_packed_refs())
-        return keys
-
-    def refpath(self, name):
-        """Return the disk path of a ref.
-
-        """
-        if os.path.sep != "/":
-            name = name.replace("/", os.path.sep)
-        return os.path.join(self.path, name)
-
-    def get_packed_refs(self):
-        """Get contents of the packed-refs file.
-
-        :return: Dictionary mapping ref names to SHA1s
-
-        :note: Will return an empty dictionary when no packed-refs file is
-            present.
-        """
-        # TODO: invalidate the cache on repacking
-        if self._packed_refs is None:
-            # set both to empty because we want _peeled_refs to be
-            # None if and only if _packed_refs is also None.
-            self._packed_refs = {}
-            self._peeled_refs = {}
-            path = os.path.join(self.path, 'packed-refs')
-            try:
-                f = GitFile(path, 'rb')
-            except IOError, e:
-                if e.errno == errno.ENOENT:
-                    return {}
-                raise
-            try:
-                first_line = iter(f).next().rstrip()
-                if (first_line.startswith("# pack-refs") and " peeled" in
-                        first_line):
-                    for sha, name, peeled in read_packed_refs_with_peeled(f):
-                        self._packed_refs[name] = sha
-                        if peeled:
-                            self._peeled_refs[name] = peeled
-                else:
-                    f.seek(0)
-                    for sha, name in read_packed_refs(f):
-                        self._packed_refs[name] = sha
-            finally:
-                f.close()
-        return self._packed_refs
-
-    def get_peeled(self, name):
-        """Return the cached peeled value of a ref, if available.
-
-        :param name: Name of the ref to peel
-        :return: The peeled value of the ref. If the ref is known not point to a
-            tag, this will be the SHA the ref refers to. If the ref may point to
-            a tag, but no cached information is available, None is returned.
-        """
-        self.get_packed_refs()
-        if self._peeled_refs is None or name not in self._packed_refs:
-            # No cache: no peeled refs were read, or this ref is loose
-            return None
-        if name in self._peeled_refs:
-            return self._peeled_refs[name]
+    grafts = {}
+    for l in graftpoints:
+        raw_graft = l.split(None, 1)
+
+        commit = raw_graft[0]
+        if len(raw_graft) == 2:
+            parents = raw_graft[1].split()
         else:
-            # Known not peelable
-            return self[name]
-
-    def read_loose_ref(self, name):
-        """Read a reference file and return its contents.
-
-        If the reference file a symbolic reference, only read the first line of
-        the file. Otherwise, only read the first 40 bytes.
-
-        :param name: the refname to read, relative to refpath
-        :return: The contents of the ref file, or None if the file does not
-            exist.
-        :raises IOError: if any other error occurs
-        """
-        filename = self.refpath(name)
-        try:
-            f = GitFile(filename, 'rb')
-            try:
-                header = f.read(len(SYMREF))
-                if header == SYMREF:
-                    # Read only the first line
-                    return header + iter(f).next().rstrip("\r\n")
-                else:
-                    # Read only the first 40 bytes
-                    return header + f.read(40 - len(SYMREF))
-            finally:
-                f.close()
-        except IOError, e:
-            if e.errno == errno.ENOENT:
-                return None
-            raise
-
-    def _remove_packed_ref(self, name):
-        if self._packed_refs is None:
-            return
-        filename = os.path.join(self.path, 'packed-refs')
-        # reread cached refs from disk, while holding the lock
-        f = GitFile(filename, 'wb')
-        try:
-            self._packed_refs = None
-            self.get_packed_refs()
-
-            if name not in self._packed_refs:
-                return
-
-            del self._packed_refs[name]
-            if name in self._peeled_refs:
-                del self._peeled_refs[name]
-            write_packed_refs(f, self._packed_refs, self._peeled_refs)
-            f.close()
-        finally:
-            f.abort()
-
-    def set_symbolic_ref(self, name, other):
-        """Make a ref point at another ref.
-
-        :param name: Name of the ref to set
-        :param other: Name of the ref to point at
-        """
-        self._check_refname(name)
-        self._check_refname(other)
-        filename = self.refpath(name)
-        try:
-            f = GitFile(filename, 'wb')
-            try:
-                f.write(SYMREF + other + '\n')
-            except (IOError, OSError):
-                f.abort()
-                raise
-        finally:
-            f.close()
-
-    def set_if_equals(self, name, old_ref, new_ref):
-        """Set a refname to new_ref only if it currently equals old_ref.
-
-        This method follows all symbolic references, and can be used to perform
-        an atomic compare-and-swap operation.
-
-        :param name: The refname to set.
-        :param old_ref: The old sha the refname must refer to, or None to set
-            unconditionally.
-        :param new_ref: The new sha the refname will refer to.
-        :return: True if the set was successful, False otherwise.
-        """
-        self._check_refname(name)
-        try:
-            realname, _ = self._follow(name)
-        except KeyError:
-            realname = name
-        filename = self.refpath(realname)
-        ensure_dir_exists(os.path.dirname(filename))
-        f = GitFile(filename, 'wb')
-        try:
-            if old_ref is not None:
-                try:
-                    # read again while holding the lock
-                    orig_ref = self.read_loose_ref(realname)
-                    if orig_ref is None:
-                        orig_ref = self.get_packed_refs().get(realname, None)
-                    if orig_ref != old_ref:
-                        f.abort()
-                        return False
-                except (OSError, IOError):
-                    f.abort()
-                    raise
-            try:
-                f.write(new_ref + "\n")
-            except (OSError, IOError):
-                f.abort()
-                raise
-        finally:
-            f.close()
-        return True
-
-    def add_if_new(self, name, ref):
-        """Add a new reference only if it does not already exist.
-
-        This method follows symrefs, and only ensures that the last ref in the
-        chain does not exist.
-
-        :param name: The refname to set.
-        :param ref: The new sha the refname will refer to.
-        :return: True if the add was successful, False otherwise.
-        """
-        try:
-            realname, contents = self._follow(name)
-            if contents is not None:
-                return False
-        except KeyError:
-            realname = name
-        self._check_refname(realname)
-        filename = self.refpath(realname)
-        ensure_dir_exists(os.path.dirname(filename))
-        f = GitFile(filename, 'wb')
-        try:
-            if os.path.exists(filename) or name in self.get_packed_refs():
-                f.abort()
-                return False
-            try:
-                f.write(ref + "\n")
-            except (OSError, IOError):
-                f.abort()
-                raise
-        finally:
-            f.close()
-        return True
-
-    def remove_if_equals(self, name, old_ref):
-        """Remove a refname only if it currently equals old_ref.
-
-        This method does not follow symbolic references. It can be used to
-        perform an atomic compare-and-delete operation.
-
-        :param name: The refname to delete.
-        :param old_ref: The old sha the refname must refer to, or None to delete
-            unconditionally.
-        :return: True if the delete was successful, False otherwise.
-        """
-        self._check_refname(name)
-        filename = self.refpath(name)
-        ensure_dir_exists(os.path.dirname(filename))
-        f = GitFile(filename, 'wb')
-        try:
-            if old_ref is not None:
-                orig_ref = self.read_loose_ref(name)
-                if orig_ref is None:
-                    orig_ref = self.get_packed_refs().get(name, None)
-                if orig_ref != old_ref:
-                    return False
-            # may only be packed
-            try:
-                os.remove(filename)
-            except OSError, e:
-                if e.errno != errno.ENOENT:
-                    raise
-            self._remove_packed_ref(name)
-        finally:
-            # never write, we just wanted the lock
-            f.abort()
-        return True
-
-
-def _split_ref_line(line):
-    """Split a single ref line into a tuple of SHA1 and name."""
-    fields = line.rstrip("\n").split(" ")
-    if len(fields) != 2:
-        raise PackedRefsException("invalid ref line '%s'" % line)
-    sha, name = fields
-    try:
-        hex_to_sha(sha)
-    except (AssertionError, TypeError), e:
-        raise PackedRefsException(e)
-    if not check_ref_format(name):
-        raise PackedRefsException("invalid ref name '%s'" % name)
-    return (sha, name)
-
-
-def read_packed_refs(f):
-    """Read a packed refs file.
-
-    :param f: file-like object to read from
-    :return: Iterator over tuples with SHA1s and ref names.
+            parents = []
+
+        for sha in [commit] + parents:
+            check_hexsha(sha, 'Invalid graftpoint')
+
+        grafts[commit] = parents
+    return grafts
+
+
+def serialize_graftpoints(graftpoints):
+    """Convert a dictionary of grafts into string
+
+    The graft dictionary is:
+        <commit sha1>: [<parent sha1>*]
+
+    Each line is formatted as:
+        <commit sha1> <parent sha1> [<parent sha1>]*
+
+    https://git.wiki.kernel.org/index.php/GraftPoint
+
     """
-    for l in f:
-        if l[0] == "#":
-            # Comment
-            continue
-        if l[0] == "^":
-            raise PackedRefsException(
-              "found peeled ref in packed-refs without peeled")
-        yield _split_ref_line(l)
-
-
-def read_packed_refs_with_peeled(f):
-    """Read a packed refs file including peeled refs.
-
-    Assumes the "# pack-refs with: peeled" line was already read. Yields tuples
-    with ref names, SHA1s, and peeled SHA1s (or None).
-
-    :param f: file-like object to read from, seek'ed to the second line
-    """
-    last = None
-    for l in f:
-        if l[0] == "#":
-            continue
-        l = l.rstrip("\r\n")
-        if l[0] == "^":
-            if not last:
-                raise PackedRefsException("unexpected peeled ref line")
-            try:
-                hex_to_sha(l[1:])
-            except (AssertionError, TypeError), e:
-                raise PackedRefsException(e)
-            sha, name = _split_ref_line(last)
-            last = None
-            yield (sha, name, l[1:])
+    graft_lines = []
+    for commit, parents in graftpoints.iteritems():
+        if parents:
+            graft_lines.append('%s %s' % (commit, ' '.join(parents)))
         else:
-            if last:
-                sha, name = _split_ref_line(last)
-                yield (sha, name, None)
-            last = l
-    if last:
-        sha, name = _split_ref_line(last)
-        yield (sha, name, None)
-
-
-def write_packed_refs(f, packed_refs, peeled_refs=None):
-    """Write a packed refs file.
-
-    :param f: empty file-like object to write to
-    :param packed_refs: dict of refname to sha of packed refs to write
-    :param peeled_refs: dict of refname to peeled value of sha
-    """
-    if peeled_refs is None:
-        peeled_refs = {}
-    else:
-        f.write('# pack-refs with: peeled\n')
-    for refname in sorted(packed_refs.iterkeys()):
-        f.write('%s %s\n' % (packed_refs[refname], refname))
-        if refname in peeled_refs:
-            f.write('^%s\n' % peeled_refs[refname])
+            graft_lines.append(commit)
+    return '\n'.join(graft_lines)
 
 
 class BaseRepo(object):
@@ -864,6 +169,7 @@
         self.object_store = object_store
         self.refs = refs
 
+        self._graftpoints = {}
         self.hooks = {}
 
     def _init_files(self, bare):
@@ -915,9 +221,10 @@
         :param determine_wants: Optional function to determine what refs to
             fetch.
         :param progress: Optional progress function
+        :return: The local refs
         """
         if determine_wants is None:
-            determine_wants = lambda heads: heads.values()
+            determine_wants = target.object_store.determine_wants_all
         target.object_store.add_objects(
           self.fetch_objects(determine_wants, target.get_graph_walker(),
                              progress))
@@ -961,192 +268,6 @@
         """
         if heads is None:
             heads = self.refs.as_dict('refs/heads').values()
-        return self.object_store.get_graph_walker(heads)
-
-    def ref(self, name):
-        """Return the SHA1 a ref is pointing to.
-
-        :param name: Name of the ref to look up
-        :raise KeyError: when the ref (or the one it points to) does not exist
-        :return: SHA1 it is pointing at
-        """
-        return self.refs[name]
-
-    def get_refs(self):
-        """Get dictionary with all refs.
-
-=======
-def parse_graftpoints(graftpoints):
-    """Convert a list of graftpoints into a dict
-
-    :param graftpoints: Iterator of graftpoint lines
-
-    Each line is formatted as:
-        <commit sha1> <parent sha1> [<parent sha1>]*
-
-    Resulting dictionary is:
-        <commit sha1>: [<parent sha1>*]
-
-    https://git.wiki.kernel.org/index.php/GraftPoint
-    """
-    grafts = {}
-    for l in graftpoints:
-        raw_graft = l.split(None, 1)
-
-        commit = raw_graft[0]
-        if len(raw_graft) == 2:
-            parents = raw_graft[1].split()
-        else:
-            parents = []
-
-        for sha in [commit] + parents:
-            check_hexsha(sha, 'Invalid graftpoint')
-
-        grafts[commit] = parents
-    return grafts
-
-
-def serialize_graftpoints(graftpoints):
-    """Convert a dictionary of grafts into string
-
-    The graft dictionary is:
-        <commit sha1>: [<parent sha1>*]
-
-    Each line is formatted as:
-        <commit sha1> <parent sha1> [<parent sha1>]*
-
-    https://git.wiki.kernel.org/index.php/GraftPoint
-
-    """
-    graft_lines = []
-    for commit, parents in graftpoints.iteritems():
-        if parents:
-            graft_lines.append('%s %s' % (commit, ' '.join(parents)))
-        else:
-            graft_lines.append(commit)
-    return '\n'.join(graft_lines)
-
-
-class BaseRepo(object):
-    """Base class for a git repository.
-
-    :ivar object_store: Dictionary-like object for accessing
-        the objects
-    :ivar refs: Dictionary-like object with the refs in this
-        repository
-    """
-
-    def __init__(self, object_store, refs):
-        """Open a repository.
-
-        This shouldn't be called directly, but rather through one of the
-        base classes, such as MemoryRepo or Repo.
-
-        :param object_store: Object store to use
-        :param refs: Refs container to use
-        """
-        self.object_store = object_store
-        self.refs = refs
-
-        self._graftpoints = {}
-        self.hooks = {}
-
-    def _init_files(self, bare):
-        """Initialize a default set of named files."""
-        from dulwich.config import ConfigFile
-        self._put_named_file('description', "Unnamed repository")
-        f = StringIO()
-        cf = ConfigFile()
-        cf.set("core", "repositoryformatversion", "0")
-        cf.set("core", "filemode", "true")
-        cf.set("core", "bare", str(bare).lower())
-        cf.set("core", "logallrefupdates", "true")
-        cf.write_to_file(f)
-        self._put_named_file('config', f.getvalue())
-        self._put_named_file(os.path.join('info', 'exclude'), '')
-
-    def get_named_file(self, path):
-        """Get a file from the control dir with a specific name.
-
-        Although the filename should be interpreted as a filename relative to
-        the control dir in a disk-based Repo, the object returned need not be
-        pointing to a file in that location.
-
-        :param path: The path to the file, relative to the control dir.
-        :return: An open file object, or None if the file does not exist.
-        """
-        raise NotImplementedError(self.get_named_file)
-
-    def _put_named_file(self, path, contents):
-        """Write a file to the control dir with the given name and contents.
-
-        :param path: The path to the file, relative to the control dir.
-        :param contents: A string to write to the file.
-        """
-        raise NotImplementedError(self._put_named_file)
-
-    def open_index(self):
-        """Open the index for this repository.
-
-        :raise NoIndexPresent: If no index is present
-        :return: The matching `Index`
-        """
-        raise NotImplementedError(self.open_index)
-
-    def fetch(self, target, determine_wants=None, progress=None):
-        """Fetch objects into another repository.
-
-        :param target: The target repository
-        :param determine_wants: Optional function to determine what refs to
-            fetch.
-        :param progress: Optional progress function
-        :return: The local refs
-        """
-        if determine_wants is None:
-            determine_wants = target.object_store.determine_wants_all
-        target.object_store.add_objects(
-          self.fetch_objects(determine_wants, target.get_graph_walker(),
-                             progress))
-        return self.get_refs()
-
-    def fetch_objects(self, determine_wants, graph_walker, progress,
-                      get_tagged=None):
-        """Fetch the missing objects required for a set of revisions.
-
-        :param determine_wants: Function that takes a dictionary with heads
-            and returns the list of heads to fetch.
-        :param graph_walker: Object that can iterate over the list of revisions
-            to fetch and has an "ack" method that will be called to acknowledge
-            that a revision is present.
-        :param progress: Simple progress function that will be called with
-            updated progress strings.
-        :param get_tagged: Function that returns a dict of pointed-to sha -> tag
-            sha for including tags.
-        :return: iterator over objects, with __len__ implemented
-        """
-        wants = determine_wants(self.get_refs())
-        if type(wants) is not list:
-            raise TypeError("determine_wants() did not return a list")
-        if wants == []:
-            # TODO(dborowitz): find a way to short-circuit that doesn't change
-            # this interface.
-            return []
-        haves = self.object_store.find_common_revisions(graph_walker)
-        return self.object_store.iter_shas(
-          self.object_store.find_missing_objects(haves, wants, progress,
-                                                 get_tagged))
-
-    def get_graph_walker(self, heads=None):
-        """Retrieve a graph walker.
-
-        A graph walker is used by a remote repository (or proxy)
-        to find out which objects are present in this repository.
-
-        :param heads: Repository heads to use (optional)
-        :return: A graph walker object
-        """
-        if heads is None:
-            heads = self.refs.as_dict('refs/heads').values()
         return ObjectStoreGraphWalker(heads, self.get_parents)
 
     def ref(self, name):
@@ -1164,7 +285,6 @@
     def get_refs(self):
         """Get dictionary with all refs.
 
->>>>>>> a410821b
         :return: A ``dict`` mapping ref names to SHA1s
         """
         return self.refs.as_dict()
@@ -1199,15 +319,6 @@
         """
         return self.object_store[sha]
 
-<<<<<<< HEAD
-    def get_parents(self, sha):
-        """Retrieve the parents of a specific commit.
-
-        :param sha: SHA of the commit for which to retrieve the parents
-        :return: List of parents
-        """
-        return self.commit(sha).parents
-=======
     def get_parents(self, sha, commit=None):
         """Retrieve the parents of a specific commit.
 
@@ -1247,35 +358,6 @@
         :param description: Text to set as description for this repository.
         """
         raise NotImplementedError(self.set_description)
-
-    def get_config_stack(self):
-        """Return a config stack for this repository.
-
-        This stack accesses the configuration for both this repository
-        itself (.git/config) and the global configuration, which usually
-        lives in ~/.gitconfig.
-
-        :return: `Config` instance for this repository
-        """
-        from dulwich.config import StackedConfig
-        backends = [self.get_config()] + StackedConfig.default_backends()
-        return StackedConfig(backends, writable=backends[0])
->>>>>>> a410821b
-
-    def get_config(self):
-        """Retrieve the config object.
-
-        :return: `ConfigFile` object for the ``.git/config`` file.
-        """
-        raise NotImplementedError(self.get_config)
-
-    def get_description(self):
-        """Retrieve the description for this repository.
-
-        :return: String with the description of the repository
-            as set by the user.
-        """
-        raise NotImplementedError(self.get_description)
 
     def get_config_stack(self):
         """Return a config stack for this repository.
@@ -1381,12 +463,9 @@
             include = [self.head()]
         if isinstance(include, str):
             include = [include]
-<<<<<<< HEAD
-=======
 
         kwargs['get_parents'] = lambda commit: self.get_parents(commit.id, commit)
 
->>>>>>> a410821b
         return Walker(self.object_store, include, *args, **kwargs)
 
     def revision_history(self, head):
@@ -1464,8 +543,6 @@
             config.get(("user", ), "name"),
             config.get(("user", ), "email"))
 
-<<<<<<< HEAD
-=======
     def _add_graftpoints(self, updated_graftpoints):
         """Add or modify graftpoints
 
@@ -1487,7 +564,6 @@
         for sha in to_remove:
             del self._graftpoints[sha]
 
->>>>>>> a410821b
     def do_commit(self, message=None, committer=None,
                   author=None, commit_timestamp=None,
                   commit_timezone=None, author_timestamp=None,
@@ -1531,18 +607,12 @@
             # FIXME: Read merge heads from .git/MERGE_HEADS
             merge_heads = []
         if committer is None:
-<<<<<<< HEAD
-            committer = self._get_user_identity()
-        c.committer = committer
-        if commit_timestamp is None:
-=======
             # FIXME: Support GIT_COMMITTER_NAME/GIT_COMMITTER_EMAIL environment
             # variables
             committer = self._get_user_identity()
         c.committer = committer
         if commit_timestamp is None:
             # FIXME: Support GIT_COMMITTER_DATE environment variable
->>>>>>> a410821b
             commit_timestamp = time.time()
         c.commit_time = int(commit_timestamp)
         if commit_timezone is None:
@@ -1550,18 +620,12 @@
             commit_timezone = 0
         c.commit_timezone = commit_timezone
         if author is None:
-<<<<<<< HEAD
-            author = committer
-        c.author = author
-        if author_timestamp is None:
-=======
             # FIXME: Support GIT_AUTHOR_NAME/GIT_AUTHOR_EMAIL environment
             # variables
             author = committer
         c.author = author
         if author_timestamp is None:
             # FIXME: Support GIT_AUTHOR_DATE environment variable
->>>>>>> a410821b
             author_timestamp = commit_timestamp
         c.author_time = int(author_timestamp)
         if author_timezone is None:
@@ -1642,13 +706,10 @@
         refs = DiskRefsContainer(self.controldir())
         BaseRepo.__init__(self, object_store, refs)
 
-<<<<<<< HEAD
-=======
         graft_file = self.get_named_file(os.path.join("info", "grafts"))
         if graft_file:
             self._graftpoints = parse_graftpoints(graft_file)
 
->>>>>>> a410821b
         self.hooks['pre-commit'] = PreCommitShellHook(self.controldir())
         self.hooks['commit-msg'] = CommitMsgShellHook(self.controldir())
         self.hooks['post-commit'] = PostCommitShellHook(self.controldir())
