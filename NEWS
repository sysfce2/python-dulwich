0.22.9	UNRELEASED

 * In dulwich.porcelain docstring, list functions by their Python identifiers.
   (Marnanel Thurman)

 * cli: add basic branch management commands (James Addison, #1514)

 * Fix wheels workflow. (Jelmer Vernooĳ)

 * ``Config.set`` replaces values by default, ``Config.add``
   appends them. (Jelmer Vernooĳ, #1545)

<<<<<<< HEAD
 * Support ``core.sshCommand`` setting.
   (Jelmer Vernooĳ, #1548)
=======
* Bump PyO3 to 0.25. (Jelmer Vernooĳ)
>>>>>>> eee9d072

0.22.8	2025-03-02

 * Allow passing in plain strings to ``dulwich.porcelain.tag_create``
   (Jelmer Vernooĳ, #1499)

 * Bump PyO3 to 0.23.5. (Jelmer Vernooĳ)

 * Add sparse checkout cone mode support (Louis Maddox, #1497)

 * Add skip-worktree support. (Louis Maddox)

 * Add "index.skipHash" option support. (Jan Rűegg)

 * Repo docstring improvements. (Marnanel Thurman)

0.22.7	2024-12-19

 * Fix serializing of commits with empty commit messages.
   (Castedo Ellerman, #1429)

0.22.6	2024-11-16

 * ``ObjectStore.iter_prefix``: fix handling of missing
   loose object directories. (Jelmer Vernooĳ)

 * Reject invalid refcontainer values (not 40 characters or symref).
   (Arun Babu Neelicattu)

 * Add type hints to various functions. (Castedo Ellerman)

0.22.5	2024-11-07

 * Drop support for Python 3.8. (Jelmer Vernooĳ)

 * Fix refspec handling in porcelain.pull. (Jelmer Vernooĳ)

 * Drop broken refspec support in porcelain.clone.
   (Jelmer Vernooĳ)

 * Provide ``ref_prefix`` functionality client-side
   if the server does not support it. (Jelmer Vernooĳ)

 * Consistently honor ``ref_prefix`` and ``protocol_version``
   arguments in client. (Jelmer Vernooĳ)

 * Strip pkt-line when negotiating protocol v2. Fixes
   compatibility with gerrit. (Rémy Pecqueur, #1423)

 * Don't pull in ``setuptools_rust`` when building pure
   package. (Eli Schwartz)

 * Return peeled refs from ``GitClient.get_refs`` if protocol-v2
   is used. (Stefan Sperling, #1410)

 * Drop outdated performance file. (Jelmer Vernooĳ, #1411)


0.22.4	2024-11-01

 * Fix handling of symrefs with protocol v2.
   (Jelmer Vernooĳ, #1389)

 * Add ``ObjectStore.iter_prefix``.  (Jelmer Vernooĳ)

 * Revert back to version 3 of ``Cargo.lock``, to allow
   building with older Cargo versions.
   (Jelmer Vernooĳ)

 * Use a default ref-prefix when fetching with git protocol v2
   (Stefan Sperling, #1389)

 * Add `ObjectStore.iter_prefix`. (Jelmer Vernooĳ)

0.22.3	2024-10-15

 * Improve wheel building in CI, so we can upload wheels for the next release.
   (Jelmer Vernooĳ)

0.22.2	2024-10-09

 * Ship ``Cargo.lock``. (Jelmer Vernooĳ, #1287)

 * Ship ``tests/`` and ``testdata/`` in sdist. (Jelmer Vernooĳ, #1292)

 * Add initial integration with OSS-Fuzz for continuous fuzz testing and first fuzzing test (David Lakin, #1302)

 * Drop Python 3.7 support. (Jelmer Vernooĳ)

 * Improve fuzzing coverage (David Lakin)

 * Support Python 3.13. (Edgar Ramírez-Mondragón, #1352)

 * Initial support for smart protocol v2. (Stefan Sperling)

0.22.1	2024-04-23

 * Handle alternate case for worktreeconfig setting (Will Shanks, #1285)

 * Ship rust files. (Jelmer Vernooĳ, #1287)

0.22.0	2024-04-22

 * Stop installing docs/ as part of package code. (Jelmer Vernooĳ, #1248)

 * Move tests to root. (Jelmer Vernooĳ, #1024)

 * Convert the optional C implementations to Rust.
   (Jelmer Vernooĳ)

0.21.7	2023-12-05
 * Fix NameError when encountering errors during HTTP operation.
   (Jelmer Vernooĳ, #1208)

 * Raise exception when default identity can't be found.
   (Jelmer Vernooĳ)

 * Add a dedicated exception class for unresolved
   deltas. (Jelmer Vernooĳ, #1221)

 * Support credentials in proxy URL. (Jelmer Vernooĳ, #1227)

 * Add ``dulwich.porcelain.for_each_ref``. (Daniele Trifirò)

0.21.6	2023-09-02

 * Convert _objects.c to rust.
   (Jelmer Vernooĳ)

 * index: Handle different stages of conflicted paths.
   (Kevin Hendricks, Jelmer Vernooĳ)

 * Improve LCA finding performance. (Kevin Hendricks)

 * client: Handle Content-Type with encoding set.
   (Antoine Lambert)

 * Only import _hashlib for type checking.
   (David Hotham)

 * Update docs regarding building dulwich without c bindings (#103)
   (Adam Plaice)

 * objects: Define a stricter return type for _parse_message
   (Vincent Lorentz)

 * Raise GitProtocolError when encountering HTTP Errors in
   HTTPGitClient. (Jelmer Vernooĳ, #1199)

0.21.5	2023-05-04

 * Be more tolerant to non-3-length tuple versions.
   (Jelmer Vernooĳ)

0.21.4.1	2023-05-04

 * Support ``core.symlinks=false``. (Jelmer Vernooĳ, #1169)

 * Deprecate ``dulwich.objects.parse_commit``.

 * Fix fetching into MemoryRepo. (Jelmer Vernooĳ, #1157)

 * Support ``init.defaultBranch`` config.
   (Jelmer Vernooĳ)

 * Fix ``ObjectStore.iterobjects_subset()`` when
   hex shas are passed for objects that live in packs.
   (Jelmer Vernooĳ, #1166)

 * client: Handle absolute path as redirect location in HTTP client.
   (Antoine Lambert)

0.21.3	2023-02-17

 * Add support for ``worktreeconfig`` extension.
   (Jelmer Vernooĳ)

 * Deprecate ``Commit.extra``; the Git project specifically
   discourages adding custom lines, and the contents of
   ``Commit.extra`` are unpredictable as contents
   may be different between different versions of Dulwich
   with support for different headers.

   ``Commit._extra`` still exists.
   (Jelmer Vernooĳ)

0.21.2	2023-01-18

 * Fix early file close bug in ``dulwich.pack.extend_pack``.
   (Jelmer Vernooĳ)

0.21.1	2023-01-17

 * Factor out ``dulwich.pack.extend_pack``.
   (Jelmer Vernooĳ)

0.21.0	2023-01-16

 * Pack internals have been significantly refactored, including
   significant low-level API changes.

   As a consequence of this, Dulwich now reuses pack deltas
   when communicating with remote servers, which brings a
   big boost to network performance.
   (Jelmer Vernooĳ)

 * Add 'pack-refs' command.
   (Dan Villiom Podlaski Christiansen)

 * Handle more errors when trying to read a ref
   (Dan Villiom Podlaski Christiansen)

 * Allow for reuse of existing deltas while creating pack files
   (Stefan Sperling)

 * cli: fix argument parsing for pack-objects --stdout
   (Stefan Sperling)

 * cli: open pack-objects output files in binary mode to avoid write() error
   (Stefan Sperling)

 * Bump minimum python version to 3.7. (Jelmer Vernooĳ)

 * honor no_proxy environment variable (#1098, afaul)

 * In HTTP Git Client, allow missing Content-Type.
   (Jelmer Vernooĳ)

 * Fix --pure builds (Jelmer Vernooĳ, #1093)

 * Allow passing abbrev to describe (#1084, Seppo Yli-Olli)

0.20.50	2022-10-30

 * Add --deltify option to ``dulwich pack-objects`` which enables
   deltification, and add initial support for reusing suitable
   deltas found in an existing pack file.
   (Stefan Sperling)

 * Fix Repo.reset_index.
   Previously, it instead took the union with the given tree.
   (Christian Sattler, #1072)

 * Add -b argument to ``dulwich clone``.
   (Jelmer Vernooĳ)

 * On Windows, provide a hint about developer mode
   when creating symlinks fails due to a permission
   error. (Jelmer Vernooĳ, #1005)

 * Add new ``ObjectID`` type in ``dulwich.objects``,
   currently just an alias for ``bytes``.
   (Jelmer Vernooĳ)

 * Support repository format version 1.
   (Jelmer Vernooĳ, #1056)

 * Support \r\n line endings with continuations when parsing
   configuration files.  (Jelmer Vernooĳ)

 * Fix handling of SymrefLoop in RefsContainer.__setitem__.
   (Dominic Davis-Foster, Jelmer Vernooĳ)

0.20.46	2022-09-06

 * Apply insteadOf to rsync-style location strings
   (previously it was just applied to URLs).
   (Jelmer Vernooĳ, python-poetry/poetry#6329)

 * Drop use of certifi, instead relying on urllib3's default
   code to find system CAs. (Jelmer Vernooĳ, #1025)

 * Implement timezone parsing in porcelain.
   (springheeledjack0, #1026)

 * Drop support for running without setuptools.
   (Jelmer Vernooĳ)

 * Ensure configuration is loaded when
   running "dulwich clone".
   (Jelmer Vernooĳ)

 * Build 32 bit wheels for Windows.
   (Benjamin Parzella)

 * tests: Ignore errors when deleting GNUPG 
   home directory. Fixes spurious errors racing
   gnupg-agent. Thanks, Matěj Cepl. Fixes #1000

 * config: Support closing brackets in quotes in section
   names. (Jelmer Vernooĳ, #10124)

 * Various and formatting fixes. (Kian-Meng Ang)

 * Document basic authentication in dulwich.porcelain.clone.
   (TuringTux)

 * Flush before calling fsync, ensuring buffers
   are filled. (wernha)

 * Support GPG commit signing. (springheeledjack0)

 * Add python 3.11 support. (Saugat Pachhai)

 * Allow missing GPG during tests. (Jakub Kulík)

 * status: return posix-style untracked paths instead of nt-style paths on
   win32 (Daniele Trifirò)

 * Honour PATH environment when running C Git for testing.
   (Stefan Sperling)

 * Split out exception for symbolic reference loops.
   (Jelmer Vernooĳ)

 * Move various long-deprecated methods.
   (Jelmer Vernooĳ)


0.20.45	2022-07-15

 * Add basic ``dulwich.porcelain.submodule_list`` and ``dulwich.porcelain.submodule_add``
  (Jelmer Vernooĳ)

0.20.44	2022-06-30

 * Fix reading of chunks in server. (Jelmer Vernooĳ, #977)

 * Support applying of URL rewriting using ``insteadOf`` / ``pushInsteadOf``.
   (Jelmer Vernooĳ, #706)

0.20.43	2022-06-07

 * Lazily import url2pathname.
   (Jelmer Vernooĳ)

 * Drop caching of full HTTP response. Attempt #2.
   (jelmer Vernooĳ, Antoine Lambert, #966)

0.20.42	2022-05-24

 * Drop ``RefsContainer.watch`` that was always flaky.
   (Jelmer Vernooĳ, #886)

0.20.41	2022-05-24

 * Fix wheel uploading, properly. (Ruslan Kuprieiev)

0.20.40	2022-05-19

 * Fix wheel uploading. (Daniele Trifirò, Jelmer Vernooĳ)

0.20.39	2022-05-19

0.20.38	2022-05-17

 * Disable paramiko tests if paramiko is not available. (Michał Górny)

 * Set flag to re-enable paramiko server side on gentoo for running paramiko
   tests. (Michał Górny)

 * Increase tolerance when comparing time stamps; fixes some
   spurious test failures on slow CI systems. (Jelmer Vernooĳ)

 * Revert removal of caching of full HTTP response. This breaks
   access to some HTTP servers.
   (Jelmer Vernooĳ)

0.20.37	2022-05-16

 * Avoid making an extra copy when fetching pack files.
   (Jelmer Vernooĳ)

 * Add ``porcelain.remote_remove``.
   (Jelmer Vernooĳ, #923)

0.20.36	2022-05-15

 * Add ``walk_untracked`` argument to ``porcelain.status``.
   (Daniele Trifirò)

 * Add tests for paramiko SSH Vendor.
   (Filipp Frizzy)

0.20.35	2022-03-20

 * Document the ``path`` attribute for ``Repo``.
   (Jelmer Vernooĳ, #854)

0.20.34	2022-03-14

 * Add support for multivars in configuration.
   (Jelmer Vernooĳ, #718)

0.20.33	2022-03-05

 * Fix handling of escaped characters in ignore patterns.
   (Jelmer Vernooĳ, #930)

 * Add ``dulwich.contrib.requests_vendor``. (epopcon)

 * Ensure git config is available in a linked working tree.
   (Jesse Cureton, #926)

0.20.32	2022-01-24

 * Properly close result repository during test.
   (Jelmer Vernooĳ, #928)

0.20.31	2022-01-21

 * Add GitClient.clone(). (Jelmer Vernooĳ, #920)

0.20.30	2022-01-08

0.20.29	2022-01-08

 * Support staging submodules.
   (Jelmer Vernooĳ)

 * Drop deprecated Index.iterblobs and iter_fresh_blobs.
   (Jelmer Vernooĳ)

 * Unify clone behaviour of ``Repo.clone`` and
   ``porcelain.clone``, and add branch parameter for
   clone. (Peter Rowlands, #851)

0.20.28	2022-01-05

 * Fix hook test on Mac OSX / Linux when dulwich is
   not installed system-wide. (Jelmer Vernooĳ, #919)

 * Cope with gecos being unset.
   (Jelmer Vernooĳ, #917)

0.20.27	2022-01-04

 * Allow adding files to repository in pre-commit hook.
   (Jelmer Vernooĳ, #916)

 * Raise SubmoduleEncountered in ``tree_lookup_path``.
   (Jelmer Vernooĳ)

0.20.26	2021-10-29

 * Support os.PathLike arguments to Repo.stage().
   (Jan Wiśniewski, #907)

 * Drop support for Python 3.5.  (Jelmer Vernooĳ)

 * Add ``dulwich.porcelain._reset_file``.
   (Ded_Secer)

 * Add ``Repo.unstage``. (Ded_Secer)

0.20.25	2021-08-23

 * Fix ``dulwich`` script when installed via setup.py.
   (Dan Villiom Podlaski Christiansen)

 * Make default file mask consistent
   with Git. (Dan Villiom Podlaski Christiansen, #884)

0.20.24	2021-07-18

 * config: disregard UTF-8 BOM when reading file.
   (Dan Villiom Podlaski Christiansen)

 * Skip lines with spaces only in .gitignore. (Andrey Torsunov, #878)

 * Add a separate HTTPProxyUnauthorized exception for 407 errors.
   (Jelmer Vernooĳ, #822)

 * Split out a AbstractHTTPGitClient class.
   (Jelmer Vernooĳ)

0.20.23	2021-05-24

 * Fix installation of GPG during package publishing.
   (Ruslan Kuprieiev)

0.20.22	2021-05-24

 * Prevent removal of refs directory when the last ref is
   deleted. (Jelmer Vernooĳ)

 * Fix filename: MERGE_HEADS => MERGE_HEAD.
   (Jelmer Vernooĳ, #861)

 * For ignored directories, porcelain.add and porcelain.status now only return
   the path to directory itself in the list of ignored paths. Previously, paths
   for all files within the directory would also be included in the list.
   (Peter Rowlands, #853)

 * Provide depth argument to ``determine_wants``.
   (Peter Rowlands)

 * Various tag signature handling improvements.
   (Daniel Murphy)

 * Add separate Tag.verify().  (Peter Rowlands)

 * Add support for version 3 index files. (Jelmer Vernooĳ)

 * Fix autocrlf=input handling. (Peter Rowlands, Boris Feld)

 * Attempt to find C Git global config on Windows.
   (Peter Rowlands)

 API CHANGES

 * The APIs for writing and reading individual index entries have changed
   to handle lists of (name, entry) tuples rather than tuples.

0.20.21	2021-03-20

 * Add basic support for a GcsObjectStore that stores
   pack files in gcs. (Jelmer Vernooĳ)

 * In porcelain.push, default to local active branch.
   (Jelmer Vernooĳ, #846)

 * Support fetching symrefs.
   (Jelmer Vernooĳ, #485, #847)

 * Add aarch64 wheel building.
   (odidev, Jelmer Vernooij)

0.20.20	2021-03-03

 * Implement ``Stash.drop``. (Peter Rowlands)

 * Support untracked symlinks to paths outside the
   repository. (Peter Rowlands, #842)

0.20.19	2021-02-11

 * Fix handling of negative matches in nested gitignores.
   (Corentin Hembise, #836)

0.20.18	2021-02-04

 * Fix formatting in setup.py. (Jelmer Vernooĳ)

 * Add release configuration. (Jelmer Vernooĳ)

0.20.17	2021-02-04

 * credentials: ignore end-of-line character. (Georges Racinet)

 * Fix failure in get_untracked_paths when the repository contains symlinks.
   (#830, #793, mattseddon)

 * docs: Clarify that Git objects are created on `git add`.
   (Utku Gultopu)

0.20.16	2021-01-16

 * Add flag to only attempt to fetch ignored untracked files when specifically requested.
   (Matt Seddon)

0.20.15	2020-12-23

 * Add some functions for parsing and writing bundles.
   (Jelmer Vernooĳ)

 * Add ``no_verify`` flag to ``porcelain.commit`` and ``Repo.do_commit``.
   (Peter Rowlands)

 * Remove dependency on external mock module.
   (Matěj Cepl, #820)

0.20.14	2020-11-26

 * Fix some stash functions on Python 3. (Peter Rowlands)

 * Fix handling of relative paths in alternates files on Python 3.
   (Georges Racinet)

0.20.13	2020-11-22

 * Add py.typed to allow type checking. (David Caro)

 * Add tests demonstrating a bug in the walker code.
   (Doug Hellman)

0.20.11	2020-10-30

 * Fix wheels build on Linux. (Ruslan Kuprieiev)

 * Enable wheels build for Python 3.9 on Linux. (Jelmer Vernooĳ)

0.20.8	2020-10-29

 * Build wheels on Mac OS X / Windows for Python 3.9.
   (Jelmer Vernooij)

0.20.7	2020-10-29

 * Check core.repositoryformatversion. (Jelmer Vernooĳ, #803)

 * Fix ACK/NACK handling in archive command handling in dulwich.client.
   (DzmitrySudnik, #805)

0.20.6	2020-08-29

 * Add a ``RefsContainer.watch`` interface.
   (Jelmer Vernooĳ, #751)

 * Fix pushing of new branches from porcelain.push.
   (Jelmer Vernooĳ, #788)

 * Honor shallows when pushing from a shallow clone.
   (Jelmer Vernooĳ, #794)

 * Fix porcelain.path_to_tree_path for Python 3.5.
   (Boris Feld, #777)

 * Add support for honor proxy environment variables for HTTP.
   (Aurélien Campéas, #797)

0.20.5	2020-06-22

 * Print a clearer exception when setup.py is executed on Python < 3.5.
   (Jelmer Vernooĳ, #783)

 * Send an empty pack to clients if they requested objects, even if they
   already have those objects. Thanks to Martijn Pieters for
   the detailed bug report. (Jelmer Vernooĳ, #781)

 * porcelain.pull: Don't ask for objects that we already have.
   (Jelmer Vernooĳ, #782)

 * Add LCA implementation. (Kevin Hendricks)

 * Add functionality for finding the merge base. (Kevin Hendricks)

 * Check for diverged branches during push.
   (Jelmer Vernooĳ, #494)

 * Check for fast-forward during pull. (Jelmer Vernooĳ, #666)

 * Return a SendPackResult object from
   GitClient.send_pack(). (Jelmer Vernooĳ)

 * ``GitClient.send_pack`` now sets the ``ref_status`` attribute
   on its return value to a dictionary mapping ref names
   to error messages. Previously, it raised UpdateRefsError
   if any of the refs failed to update.
   (Jelmer Vernooĳ, #780)

 * Add a ``porcelain.Error`` object that most errors in porcelain
   derive from. (Jelmer Vernooĳ)

 * Fix argument parsing in dulwich command-line app.
   (Jelmer Vernooĳ, #784)

0.20.3	2020-06-14

 * Add support for remembering remote refs after push/pull.
   (Jelmer Vernooĳ, #752)

 * Support passing tree and output encoding to
   dulwich.patch.unified_diff. (Jelmer Vernooĳ, #763)

 * Fix pushing of new refs over HTTP(S) when there are
   no new objects to be sent.
   (Jelmer Vernooĳ, #739)

 * Raise new error HTTPUnauthorized when the server sends
   back a 401. The client can then retry with credentials.
   (Jelmer Vernooĳ, #691)

 * Move the guts of bin/dulwich to dulwich.cli, so it is easier to
   test or import. (Jelmer Vernooĳ)

 * Install dulwich script from entry_points when setuptools is available,
   making it slightly easier to use on Windows. (Jelmer Vernooĳ, #540)

 * Set python_requires>=3.5 in setup.py. (Manuel Jacob)

0.20.2	2020-06-01

 * Brown bag release to fix uploads of Windows wheels.

0.20.1	2020-06-01

 * Publish binary wheels for: Windows, Linux, Mac OS X.
   (Jelmer Vernooĳ, #711, #710, #629)

0.20.0	2020-06-01

 * Drop support for Python 2. (Jelmer Vernooĳ)

 * Only return files from the loose store that look like git objects.
   (Nicolas Dandrimont)

 * Ignore agent= capability if sent by client.
   (Jelmer Vernooĳ)

 * Don't break when encountering block devices.
   (Jelmer Vernooĳ)

 * Decode URL paths in HttpGitClient using utf-8 rather than file system
   encoding. (Manuel Jacob)

 * Fix pushing from a shallow clone.
   (Brecht Machiels, #705)

0.19.16	2020-04-17

 * Don't send "deepen None" to server if graph walker
   supports shallow. (Jelmer Vernooĳ, #747)

 * Support tweaking the compression level for
   loose objects through the "core.looseCompression" and
   "core.compression" settings. (Jelmer Vernooĳ)

 * Support tweaking the compression level for
   pack objects through the "core.packCompression" and
   "core.compression" settings. (Jelmer Vernooĳ)

 * Add a "dulwich.contrib.diffstat" module.
   (Kevin Hendricks)

0.19.15	2020-01-26

 * Properly handle files that are just executable for the
   current user. (Jelmer Vernooĳ, #734)

 * Fix handling of stored encoding in
   ``dulwich.porcelain.get_object_by_path`` on Python 3.
   (Jelmer Vernooĳ)

 * Support the include_trees and rename_detector arguments
   at the same time when diffing trees.
   (Jelmer Vernooĳ)

0.19.14	2019-11-30

 * Strip superfluous <> around email. (monnerat)

 * Stop checking for ref validity client-side. Users can
   still call check_wants manually. (Jelmer Vernooĳ)

 * Switch over to Google-style docstrings.
   (Jelmer Vernooĳ)

 * Add a ``dulwich.porcelain.active_branch`` function.
   (Jelmer Vernooĳ)

 * Cleanup new directory if clone fails. (Jelmer Vernooĳ, #733)

 * Expand "~" in global exclude path. (Jelmer Vernooĳ)

0.19.13	2019-08-19

 BUG FIXES

 * Avoid ``PermissionError``, since it is Python3-specific.
   (Jelmer Vernooĳ)

 * Fix regression that added a dependency on C git for the
   test suite. (Jelmer Vernooĳ, #720)

 * Fix compatibility with Python 3.8 - mostly deprecation warnings.
   (Jelmer Vernooĳ)

0.19.12	2019-08-13

 BUG FIXES

 * Update directory detection for `get_unstaged_changes` for Python 3.
   (Boris Feld, #684)

 * Add a basic ``porcelain.clean``. (Lane Barlow, #398)

 * Fix output format of ``porcelain.diff`` to match that of
   C Git. (Boris Feld)

 * Return a 404 not found error when repository is not found.

 * Mark ``.git`` directories as hidden on Windows.
   (Martin Packman, #585)

 * Implement ``RefsContainer.__iter__``
   (Jelmer Vernooĳ, #717)

 * Don't trust modes if they can't be modified after a file has been created.
   (Jelmer Vernooĳ, #719)

0.19.11	2019-02-07

 IMPROVEMENTS

 * Use fullname from gecos field, if available.
   (Jelmer Vernooĳ)

 * Support ``GIT_AUTHOR_NAME`` / ``GIT_AUTHOR_EMAIL``.
   (Jelmer Vernooĳ)

 * Add support for short ids in parse_commit. (Jelmer Vernooĳ)

 * Add support for ``prune`` and ``prune_tags`` arguments
   to ``porcelain.fetch``. (Jelmer Vernooĳ, #681)

 BUG FIXES

  * Fix handling of race conditions when new packs appear.
    (Jelmer Vernooĳ)

0.19.10	2018-01-15

 IMPROVEMENTS

 * Add `dulwich.porcelain.write_tree`.
   (Jelmer Vernooĳ)

 * Support reading ``MERGE_HEADS`` in ``Repo.do_commit``.
   (Jelmer Vernooĳ)

 * Import from ``collections.abc`` rather than ``collections`` where
   applicable. Required for 3.8 compatibility.
   (Jelmer Vernooĳ)

 * Support plain strings as refspec arguments to
   ``dulwich.porcelain.push``. (Jelmer Vernooĳ)

 * Add support for creating signed tags.
   (Jelmer Vernooĳ, #542)

 BUG FIXES

 *  Handle invalid ref that pretends to be a sub-folder under a valid ref.
    (KS Chan)

0.19.9	2018-11-17

 BUG FIXES

 * Avoid fetching ghosts in ``Repo.fetch``.
   (Jelmer Vernooĳ)

 * Preserve port and username in parsed HTTP URLs.
   (Jelmer Vernooĳ)

 * Add basic server side implementation of ``git-upload-archive``.
   (Jelmer Vernooĳ)

0.19.8	2018-11-06

 * Fix encoding when reading README file in setup.py.
   (egor <egor@sourced.tech>, #668)

0.19.7	2018-11-05

 CHANGES

  * Drop support for Python 3 < 3.4. This is because
    pkg_resources (which get used by setuptools and mock)
    no longer supports 3.3 and earlier. (Jelmer Vernooĳ)

 IMPROVEMENTS

  * Support ``depth`` argument to ``GitClient.fetch_pack`` and support
    fetching and updating shallow metadata. (Jelmer Vernooĳ, #240)

 BUG FIXES

  * Don't write to stdout and stderr when they are not available
    (such as is the case for pythonw). (Sylvia van Os, #652)

  * Fix compatibility with newer versions of git, which expect CONTENT_LENGTH
    to be set to 0 for empty body requests. (Jelmer Vernooĳ, #657)

  * Raise an exception client-side when a caller tries to request
    SHAs that are not directly referenced the servers' refs.
    (Jelmer Vernooĳ)

  * Raise more informative errors when unable to connect to repository
    over SSH or subprocess. (Jelmer Vernooĳ)

  * Handle commit identity fields with multiple ">" characters.
    (Nicolas Dandrimont)

 IMPROVEMENTS

  * ``dulwich.porcelain.get_object_by_path`` method for easily
    accessing a path in another tree. (Jelmer Vernooĳ)

  * Support the ``i18n.commitEncoding`` setting in config.
    (Jelmer Vernooĳ)

0.19.6	2018-08-11

 BUG FIXES

  * Fix support for custom transport arguments in ``dulwich.porcelain.clone``.
    (Semyon Slepov)

  * Fix compatibility with Python 3.8 (Jelmer Vernooĳ, Daniel M. Capella)

  * Fix some corner cases in ``path_to_tree_path``. (Romain Keramitas)

  * Support paths as bytestrings in various places in ``dulwich.index``
    (Jelmer Vernooĳ)

  * Avoid setup.cfg for now, since it seems to break pypi metadata.
    (Jelmer Vernooĳ, #658)

0.19.5	2018-07-08

 IMPROVEMENTS

  * Add ``porcelain.describe``. (Sylvia van Os)

 BUG FIXES

  * Fix regression in ``dulwich.porcelain.clone`` that prevented cloning
    of remote repositories. (Jelmer Vernooĳ, #639)

  * Don't leave around empty parent directories for removed refs.
    (Damien Tournoud, #640)

0.19.4	2018-06-24

 IMPROVEMENTS

  * Add ``porcelain.ls_files``. (Jelmer Vernooĳ)

  * Add ``Index.items``. (Jelmer Vernooĳ)

 BUG FIXES

  * Avoid unicode characters (e.g. the digraph ĳ in my surname) in setup.cfg,
    since setuptools doesn't deal well with them. See
    https://github.com/pypa/setuptools/issues/1062. (Jelmer Vernooĳ, #637)

0.19.3	2018-06-17

 IMPROVEMENTS

  * Add really basic `dulwich.porcelain.fsck` implementation.
    (Jelmer Vernooĳ)

  * When the `DULWICH_PDB` environment variable is set, make
    SIGQUIT open pdb in the 'dulwich' command.

  * Add `checkout` argument to `Repo.clone`.
    (Jelmer Vernooĳ, #503)

  * Add `Repo.get_shallow` method. (Jelmer Vernooĳ)

  * Add basic `dulwich.stash` module. (Jelmer Vernooĳ)

  * Support a `prefix` argument to `dulwich.archive.tar_stream`.
    (Jelmer Vernooĳ)

 BUG FIXES

  * Fix handling of encoding for tags. (Jelmer Vernooĳ, #608)

  * Fix tutorial tests on Python 3. (Jelmer Vernooĳ, #573)

  * Fix remote refs created by `porcelain.fetch`. (Daniel Andersson, #623)

  * More robust pack creation on Windows. (Daniel Andersson)

  * Fix recursive option for `porcelain.ls_tree`. (Romain Keramitas)

 TESTS

  * Some improvements to paramiko tests. (Filipp Frizzy)

0.19.2	2018-04-07

 BUG FIXES

  * Fix deprecated Index.iterblobs method.
    (Jelmer Vernooĳ)

0.19.1	2018-04-05

 IMPROVEMENTS

  * Add 'dulwich.mailmap' file for reading mailmap files.
    (Jelmer Vernooĳ)

  * Dulwich no longer depends on urllib3[secure]. Instead,
    "dulwich[https]" can be used to pull in the necessary
    dependencies for HTTPS support. (Jelmer Vernooĳ, #616)

  * Support the `http.sslVerify` and `http.sslCAInfo`
    configuration options. (Jelmer Vernooĳ)

  * Factor out `dulwich.client.parse_rsync_url` function.
    (Jelmer Vernooĳ)

  * Fix repeat HTTP requests using the same smart HTTP client.
    (Jelmer Vernooĳ)

  * New 'client.PLinkSSHVendor' for creating connections using PuTTY's plink.exe.
    (Adam Bradley, Filipp Frizzy)

  * Only pass in `key_filename` and `password` to SSHVendor
    implementations if those parameters are set.
    (This helps with older SSHVendor implementations)
    (Jelmer Vernooĳ)

 API CHANGES

  * Index.iterblobs has been renamed to Index.iterobjects.
    (Jelmer Vernooĳ)

0.19.0	2018-03-10

 BUG FIXES

  * Make `dulwich.archive` set the gzip header file modification time so that
    archives created from the same Git tree are always identical.
    (#577, Jonas Haag)

  * Allow comment characters (#, ;) within configuration file strings
    (Daniel Andersson, #579)

  * Raise exception when passing in invalid author/committer values
    to Repo.do_commit(). (Jelmer Vernooĳ, #602)

 IMPROVEMENTS

  * Add a fastimport ``extra``. (Jelmer Vernooĳ)

  * Start writing reflog entries. (Jelmer Vernooĳ)

  * Add ability to use password and keyfile ssh options with SSHVendor. (Filipp Kucheryavy)

  * Add ``change_type_same`` flag to ``tree_changes``.
    (Jelmer Vernooĳ)

 API CHANGES

  * ``GitClient.send_pack`` now accepts a ``generate_pack_data``
    rather than a ``generate_pack_contents`` function for
    performance reasons. (Jelmer Vernooĳ)

  * Dulwich now uses urllib3 internally for HTTP requests.
    The `opener` argument to `dulwich.client.HttpGitClient` that took a
    `urllib2` opener instance has been replaced by a `pool_manager` argument
    that takes a `urllib3` pool manager instance.
    (Daniel Andersson)

0.18.6	2017-11-11

 BUG FIXES

  * Fix handling of empty repositories in ``porcelain.clone``.
    (#570, Jelmer Vernooĳ)

  * Raise an error when attempting to add paths that are not under the
    repository. (Jelmer Vernooĳ)

  * Fix error message for missing trailing ]. (Daniel Andersson)

  * Raise EmptyFileException when corruption (in the form of an empty
    file) is detected. (Antoine R. Dumont, #582)

  IMPROVEMENTS

  * Enforce date field parsing consistency. This also add checks on
    those date fields for potential overflow.
    (Antoine R. Dumont, #567)

0.18.5	2017-10-29

 BUG FIXES

  * Fix cwd for hooks. (Fabian Grünbichler)

  * Fix setting of origin in config when non-standard origin is passed into
    ``Repo.clone``. (Kenneth Lareau, #565)

  * Prevent setting SSH arguments from SSH URLs when using SSH through a
    subprocess. Note that Dulwich doesn't support cloning submodules.
    (CVE-2017-16228) (Jelmer Vernooĳ)

 IMPROVEMENTS

  * Silently ignored directories in ``Repo.stage``.
    (Jelmer Vernooĳ, #564)

 API CHANGES

  * GitFile now raises ``FileLocked`` when encountering a lock
    rather than OSError(EEXIST). (Jelmer Vernooĳ)

0.18.4	2017-10-01

 BUG FIXES

  * Make default User-Agent start with "git/" because GitHub won't response to
    HTTP smart server requests otherwise (and reply with a 404).
    (Jelmer vernooĳ, #562)

0.18.3	2017-09-03

 BUG FIXES

  * Read config during porcelain operations that involve remotes.
    (Jelmer Vernooĳ, #545)

  * Fix headers of empty chunks in unified diffs. (Taras Postument, #543)

  * Properly follow redirects over HTTP. (Jelmer Vernooĳ, #117)

 IMPROVEMENTS

  * Add ``dulwich.porcelain.update_head``. (Jelmer Vernooĳ, #439)

  * ``GitClient.fetch_pack`` now returns symrefs.
    (Jelmer Vernooĳ, #485)

  * The server now supports providing symrefs.
    (Jelmer Vernooĳ, #485)

  * Add ``dulwich.object_store.commit_tree_changes`` to incrementally
    commit changes to a tree structure. (Jelmer Vernooĳ)

  * Add basic ``PackBasedObjectStore.repack`` method.
    (Jelmer Vernooĳ, Earl Chew, #296, #549, #552)

0.18.2	2017-08-01

 TEST FIXES

  * Use constant timestamp so tests pass in all timezones, not just BST.
    (Jelmer Vernooĳ)

0.18.1	2017-07-31

 BUG FIXES

  * Fix syntax error in dulwich.contrib.test_swift_smoke.
    (Jelmer Vernooĳ)

0.18.0	2017-07-31

 BUG FIXES

  * Fix remaining tests on Windows. (Jelmer Vernooĳ, #493)

  * Fix build of C extensions with Python 3 on Windows.
    (Jelmer Vernooĳ)

  * Pass 'mkdir' argument onto Repo.init_bare in Repo.clone.
    (Jelmer Vernooĳ, #504)

  * In ``dulwich.porcelain.add``, if no files are specified,
    add from current working directory rather than repository root.
    (Jelmer Vernooĳ, #521)

  * Properly deal with submodules in 'porcelain.status'.
    (Jelmer Vernooĳ, #517)

  * ``dulwich.porcelain.remove`` now actually removes files from
    disk, not just from the index. (Jelmer Vernooĳ, #488)

  * Fix handling of "reset" command with markers and without
    "from". (Antoine Pietri)

  * Fix handling of "merge" command with markers. (Antoine Pietri)

  * Support treeish argument to porcelain.reset(), rather than
    requiring a ref/commit id. (Jelmer Vernooĳ)

  * Handle race condition when mtime doesn't change between writes/reads.
    (Jelmer Vernooĳ, #541)

  * Fix ``dulwich.porcelain.show`` on commits with Python 3.
    (Jelmer Vernooĳ, #532)

 IMPROVEMENTS

  * Add basic support for reading ignore files in ``dulwich.ignore``.
    ``dulwich.porcelain.add`` and ``dulwich.porcelain.status`` now honor
    ignores. (Jelmer Vernooĳ, Segev Finer, #524, #526)

  * New ``dulwich.porcelain.check_ignore`` command.
    (Jelmer Vernooĳ)

  * ``dulwich.porcelain.status`` now supports a ``ignored`` argument.
    (Jelmer Vernooĳ)

 DOCUMENTATION

  * Clarified docstrings for Client.{send_pack,fetch_pack} implementations.
    (Jelmer Vernooĳ, #523)

0.17.3	2017-03-20

 PLATFORM SUPPORT

  * List Python 3.3 as supported. (Jelmer Vernooĳ, #513)

 BUG FIXES

  * Fix compatibility with pypy 3. (Jelmer Vernooĳ)

0.17.2	2017-03-19

 BUG FIXES

  * Add workaround for
    https://bitbucket.org/pypy/pypy/issues/2499/cpyext-pystring_asstring-doesnt-work,
    fixing Dulwich when used with C extensions on pypy < 5.6. (Victor Stinner)

  * Properly quote config values with a '#' character in them.
    (Jelmer Vernooij, #511)

0.17.1	2017-03-01

 IMPROVEMENTS

  * Add basic 'dulwich pull' command. (Jelmer Vernooĳ)

 BUG FIXES

  * Cope with existing submodules during pull.
    (Jelmer Vernooĳ, #505)

0.17.0	2017-03-01

 TEST FIXES

  * Skip test that requires sync to synchronize filesystems if os.sync is
    not available. (Koen Martens)

 IMPROVEMENTS

  * Implement MemoryRepo.{set_description,get_description}.
    (Jelmer Vernooĳ)

  * Raise exception in Repo.stage() when absolute paths are
    passed in. Allow passing in relative paths to
    porcelain.add().(Jelmer Vernooij)

 BUG FIXES

  * Handle multi-line quoted values in config files.
    (Jelmer Vernooĳ, #495)

  * Allow porcelain.clone of repository without HEAD.
    (Jelmer Vernooĳ, #501)

  * Support passing tag ids to Walker()'s include argument.
    (Jelmer Vernooĳ)

  * Don't strip trailing newlines from extra headers.
    (Nicolas Dandrimont)

  * Set bufsize=0 for subprocess interaction with SSH client.
    Fixes hangs on Python 3. (René Stern, #434)

  * Don't drop first slash for SSH paths, except for those
    starting with "~". (Jelmer Vernooij, René Stern, #463)

  * Properly log off after retrieving just refs.
    (Jelmer Vernooij)

0.16.3	2016-01-14

 TEST FIXES

  * Remove racy check that relies on clock time changing between writes.
    (Jelmer Vernooij)

 IMPROVEMENTS

  * Add porcelain.remote_add. (Jelmer Vernooĳ)

0.16.2	2016-01-14

 IMPROVEMENTS

  * Fixed failing test-cases on windows.
    (Koen Martens)

 API CHANGES

  * Repo is now a context manager, so that it can be easily
    closed using a ``with`` statement. (Søren Løvborg)

 TEST FIXES

  * Only run worktree list compat tests against git 2.7.0,
    when 'git worktree list' was introduced. (Jelmer Vernooĳ)

 BUG FIXES

  * Ignore filemode when building index when core.filemode
    is false.
    (Koen Martens)

  * Initialize core.filemode configuration setting by
    probing the filesystem for trustable permissions.
    (Koen Martens)

  * Fix ``porcelain.reset`` to respect the committish argument.
    (Koen Martens)

  * Fix dulwich.porcelain.ls_remote() on Python 3.
    (#471, Jelmer Vernooĳ)

  * Allow both unicode and byte strings for host paths
    in dulwich.client. (#435, Jelmer Vernooĳ)

  * Add remote from porcelain.clone. (#466, Jelmer Vernooĳ)

  * Fix unquoting of credentials before passing to urllib2.
    (#475, Volodymyr Holovko)

  * Cope with submodules in `build_index_from_tree`.
    (#477, Jelmer Vernooĳ)

  * Handle deleted files in `get_unstaged_changes`.
    (#483, Doug Hellmann)

  * Don't overwrite files when they haven't changed in
    `build_file_from_blob`.
    (#479, Benoît HERVIER)

  * Check for existence of index file before opening pack.
    Fixes a race when new packs are being added.
    (#482, wme)

0.16.1	2016-12-25

 BUG FIXES

  * Fix python3 compatibility for dulwich.contrib.release_robot.
    (Jelmer Vernooĳ)

0.16.0	2016-12-24

 IMPROVEMENTS

  * Add support for worktrees. See `git-worktree(1)` and
    `gitrepository-layout(5)`. (Laurent Rineau)

  * Add support for `commondir` file in Git control
    directories. (Laurent Rineau)

  * Add support for passwords in HTTP URLs.
    (Jon Bain, Mika Mäenpää)

  * Add `release_robot` script to contrib,
    allowing easy finding of current version based on Git tags.
    (Mark Mikofski)

  * Add ``Blob.splitlines`` method.
    (Jelmer Vernooij)

 BUG FIXES

  * Fix handling of ``Commit.tree`` being set to an actual
    tree object rather than a tree id. (Jelmer Vernooij)

  * Return remote refs from LocalGitClient.fetch_pack(),
    consistent with the documentation for that method.
    (#461, Jelmer Vernooĳ)

  * Fix handling of unknown URL schemes in get_transport_and_path.
    (#465, Jelmer Vernooij)

0.15.0	2016-10-09

 BUG FIXES

  * Allow missing trailing LF when reading service name from
    HTTP servers. (Jelmer Vernooij, Andrew Shadura, #442)

  * Fix dulwich.porcelain.pull() on Python3. (Jelmer Vernooij, #451)

  * Properly pull in tags during dulwich.porcelain.clone.
    (Jelmer Vernooĳ, #408)

 CHANGES

  * Changed license from "GNU General Public License, version 2.0 or later"
    to "Apache License, version 2.0 or later or GNU General Public License,
    version 2.0 or later". (#153)

 IMPROVEMENTS

  * Add ``dulwich.porcelain.ls_tree`` implementation. (Jelmer Vernooij)

0.14.1	2016-07-05

 BUG FIXES

  * Fix regression removing untouched refs when pushing over SSH.
    (Jelmer Vernooĳ #441)

  * Skip Python3 tests for SWIFT contrib module, as it has not yet
    been ported.

0.14.0	2016-07-03

 BUG FIXES

  * Fix ShaFile.id after modification of a copied ShaFile.
    (Félix Mattrat, Jelmer Vernooĳ)

  * Support removing refs from porcelain.push.
    (Jelmer Vernooĳ, #437)

  * Stop magic protocol ref `capabilities^{}` from leaking out
    to clients. (Jelmer Vernooĳ, #254)

 IMPROVEMENTS

  * Add `dulwich.config.parse_submodules` function.

  * Add `RefsContainer.follow` method. (#438)

0.13.0	2016-04-24

 IMPROVEMENTS

  * Support `ssh://` URLs in get_transport_and_path_from_url().
    (Jelmer Vernooĳ, #402)

  * Support missing empty line after headers in Git commits and tags.
    (Nicolas Dandrimont, #413)

  * Fix `dulwich.porcelain.status` when used in empty trees.
    (Jelmer Vernooĳ, #415)

  * Return copies of objects in MemoryObjectStore rather than
    references, making the behaviour more consistent with that of
    DiskObjectStore. (Félix Mattrat, Jelmer Vernooĳ)

  * Fix ``dulwich.web`` on Python3. (#295, Jonas Haag)

 CHANGES

  * Drop support for Python 2.6.

  * Fix python3 client web support. (Jelmer Vernooĳ)

 BUG FIXES

  * Fix hang on Gzip decompression. (Jonas Haag)

  * Don't rely on working tell() and seek() methods
    on wsgi.input. (Jonas Haag)

  * Support fastexport/fastimport functionality on python3 with newer
    versions of fastimport (>= 0.9.5). (Jelmer Vernooĳ, Félix Mattrat)

0.12.0	2015-12-13

 IMPROVEMENTS

  * Add a `dulwich.archive` module that can create tarballs.
    Based on code from Jonas Haag in klaus.

  * Add a `dulwich.reflog` module for reading and writing reflogs.
    (Jelmer Vernooĳ)

  * Fix handling of ambiguous refs in `parse_ref` to make
    it match the behaviour described in https://git-scm.com/docs/gitrevisions.
    (Chris Bunney)

  * Support Python3 in C modules. (Lele Gaifax)

 BUG FIXES

  * Simplify handling of SSH command invocation.
    Fixes quoting of paths. Thanks, Thomas Liebetraut. (#384)

  * Fix inconsistent handling of trailing slashes for DictRefsContainer. (#383)

  * Add hack to support thin packs duing fetch(), albeit while requiring the
    entire pack file to be loaded into memory. (jsbain)

 CHANGES

  * This will be the last release to support Python 2.6.

0.11.2	2015-09-18

 IMPROVEMENTS

  * Add support for agent= capability. (Jelmer Vernooĳ, #298)

  * Add support for quiet capability. (Jelmer Vernooĳ)

 CHANGES

  * The ParamikoSSHVendor class has been moved to
  * dulwich.contrib.paramiko_vendor, as it's currently untested.
    (Jelmer Vernooĳ, #364)

0.11.1	2015-09-13

 Fix-up release to exclude broken blame.py file.

0.11.0	2015-09-13

 IMPROVEMENTS

  * Extended Python3 support to most of the codebase.
    (Gary van der Merwe, Jelmer Vernooĳ)
  * The `Repo` object has a new `close` method that can be called to close any
    open resources. (Gary van der Merwe)
  * Support 'git.bat' in SubprocessGitClient on Windows.
    (Stefan Zimmermann)
  * Advertise 'ofs-delta' capability in receive-pack server side
    capabilities. (Jelmer Vernooĳ)
  * Switched `default_local_git_client_cls` to `LocalGitClient`.
    (Gary van der Merwe)
  * Add `porcelain.ls_remote` and `GitClient.get_refs`.
    (Michael Edgar)
  * Add `Repo.discover` method. (B. M. Corser)
  * Add `dulwich.objectspec.parse_refspec`. (Jelmer Vernooĳ)
  * Add `porcelain.pack_objects` and `porcelain.repack`.
    (Jelmer Vernooĳ)

 BUG FIXES

  * Fix handling of 'done' in graph walker and implement the
    'no-done' capability. (Tommy Yu, #88)

  * Avoid recursion limit issues resolving deltas. (William Grant, #81)

  * Allow arguments in local client binary path overrides.
    (Jelmer Vernooĳ)

  * Fix handling of commands with arguments in paramiko SSH
    client. (Andreas Klöckner, Jelmer Vernooĳ, #363)

  * Fix parsing of quoted strings in configs. (Jelmer Vernooĳ, #305)

0.10.1  2015-03-25

 BUG FIXES

  * Return `ApplyDeltaError` when encountering delta errors
    in both C extensions and native delta application code.
    (Jelmer Vernooĳ, #259)

0.10.0	2015-03-22

 BUG FIXES

  * In dulwich.index.build_index_from_tree, by default
    refuse to create entries that start with .git/.
    (Jelmer Vernooĳ, CVE-2014-9706)

  * Fix running of testsuite when installed.
    (Jelmer Vernooĳ, #223)

  * Use a block cache in _find_content_rename_candidates(),
    improving performance. (Mike Williams)

  * Add support for ``core.protectNTFS`` setting.
    (Jelmer Vernooĳ)

  * Fix TypeError when fetching empty updates.
    (Hwee Miin Koh)

  * Resolve delta refs when pulling into a MemoryRepo.
    (Max Shawabkeh, #256)

  * Fix handling of tags of non-commits in missing object finder.
    (Augie Fackler, #211)

  * Explicitly disable mmap on plan9 where it doesn't work.
    (Jeff Sickel)

 IMPROVEMENTS

  * New public method `Repo.reset_index`. (Jelmer Vernooĳ)

  * Prevent duplicate parsing of loose files in objects
    directory when reading. Thanks to David Keijser for the
    report. (Jelmer Vernooĳ, #231)

0.9.9	2015-03-20

 SECURITY BUG FIXES

  * Fix buffer overflow in C implementation of pack apply_delta().
    (CVE-2015-0838)

    Thanks to Ivan Fratric of the Google Security Team for
    reporting this issue.
    (Jelmer Vernooĳ)

0.9.8	2014-11-30

 BUG FIXES

  * Various fixes to improve test suite running on Windows.
    (Gary van der Merwe)

  * Limit delta copy length to 64K in v2 pack files. (Robert Brown)

  * Strip newline from final ACKed SHA while fetching packs.
    (Michael Edgar)

  * Remove assignment to PyList_SIZE() that was causing segfaults on
    pypy. (Jelmer Vernooĳ, #196)

 IMPROVEMENTS

  * Add porcelain 'receive-pack' and 'upload-pack'. (Jelmer Vernooĳ)

  * Handle SIGINT signals in bin/dulwich. (Jelmer Vernooĳ)

  * Add 'status' support to bin/dulwich. (Jelmer Vernooĳ)

  * Add 'branch_create', 'branch_list', 'branch_delete' porcelain.
    (Jelmer Vernooĳ)

  * Add 'fetch' porcelain. (Jelmer Vernooĳ)

  * Add 'tag_delete' porcelain. (Jelmer Vernooĳ)

  * Add support for serializing/deserializing 'gpgsig' attributes in Commit.
    (Jelmer Vernooĳ)

 CHANGES

  * dul-web is now available as 'dulwich web-daemon'.
    (Jelmer Vernooĳ)

  * dulwich.porcelain.tag has been renamed to tag_create.
    dulwich.porcelain.list_tags has been renamed to tag_list.
    (Jelmer Vernooĳ)

 API CHANGES

  * Restore support for Python 2.6. (Jelmer Vernooĳ, Gary van der Merwe)


0.9.7	2014-06-08

 BUG FIXES

  * Fix tests dependent on hash ordering. (Michael Edgar)

  * Support staging symbolic links in Repo.stage.
    (Robert Brown)

  * Ensure that all files object are closed when running the test suite.
    (Gary van der Merwe)

  * When writing OFS_DELTA pack entries, write correct offset.
    (Augie Fackler)

  * Fix handler of larger copy operations in packs. (Augie Fackler)

  * Various fixes to improve test suite running on Windows.
    (Gary van der Merwe)

  * Fix logic for extra adds of identical files in rename detector.
    (Robert Brown)

 IMPROVEMENTS

  * Add porcelain 'status'. (Ryan Faulkner)

  * Add porcelain 'daemon'. (Jelmer Vernooĳ)

  * Add `dulwich.greenthreads` module which provides support
    for concurrency of some object store operations.
    (Fabien Boucher)

  * Various changes to improve compatibility with Python 3.
    (Gary van der Merwe, Hannu Valtonen, michael-k)

  * Add OpenStack Swift backed repository implementation
    in dulwich.contrib. See README.swift for details. (Fabien Boucher)

API CHANGES

  * An optional close function can be passed to the Protocol class. This will
    be called by its close method. (Gary van der Merwe)

  * All classes with close methods are now context managers, so that they can
    be easily closed using a `with` statement. (Gary van der Merwe)

  * Remove deprecated `num_objects` argument to `write_pack` methods.
    (Jelmer Vernooĳ)

 OTHER CHANGES

  * The 'dul-daemon' script has been removed. The same functionality
    is now available as 'dulwich daemon'. (Jelmer Vernooĳ)

0.9.6	2014-04-23

 IMPROVEMENTS

  * Add support for recursive add in 'git add'.
    (Ryan Faulkner, Jelmer Vernooĳ)

  * Add porcelain 'list_tags'. (Ryan Faulkner)

  * Add porcelain 'push'. (Ryan Faulkner)

  * Add porcelain 'pull'. (Ryan Faulkner)

  * Support 'http.proxy' in HttpGitClient.
    (Jelmer Vernooĳ, #1096030)

  * Support 'http.useragent' in HttpGitClient.
    (Jelmer Vernooĳ)

  * In server, wait for clients to send empty list of
    wants when talking to empty repository.
    (Damien Tournoud)

  * Various changes to improve compatibility with
    Python 3. (Gary van der Merwe)

 BUG FIXES

  * Support unseekable 'wsgi.input' streams.
    (Jonas Haag)

  * Raise TypeError when passing unicode() object
    to Repo.__getitem__.
    (Jonas Haag)

  * Fix handling of `reset` command in dulwich.fastexport.
    (Jelmer Vernooĳ, #1249029)

  * In client, don't wait for server to close connection
    first. Fixes hang when used against GitHub
    server implementation. (Siddharth Agarwal)

  * DeltaChainIterator: fix a corner case where an object is inflated as an
    object already in the repository.
    (Damien Tournoud, #135)

  * Stop leaking file handles during pack reload. (Damien Tournoud)

  * Avoid reopening packs during pack cache reload. (Jelmer Vernooĳ)

 API CHANGES

  * Drop support for Python 2.6. (Jelmer Vernooĳ)

0.9.5	2014-02-23

 IMPROVEMENTS

  * Add porcelain 'tag'. (Ryan Faulkner)

  * New module `dulwich.objectspec` for parsing strings referencing
    objects and commit ranges. (Jelmer Vernooĳ)

  * Add shallow branch support. (milki)

  * Allow passing urllib2 `opener` into HttpGitClient.
    (Dov Feldstern, #909037)

 CHANGES

  * Drop support for Python 2.4 and 2.5. (Jelmer Vernooĳ)

 API CHANGES

  * Remove long deprecated ``Repo.commit``, ``Repo.get_blob``,
    ``Repo.tree`` and ``Repo.tag``. (Jelmer Vernooĳ)

  * Remove long deprecated ``Repo.revision_history`` and ``Repo.ref``.
    (Jelmer Vernooĳ)

  * Remove long deprecated ``Tree.entries``. (Jelmer Vernooĳ)

 BUG FIXES

  * Raise KeyError rather than TypeError when passing in
    unicode object of length 20 or 40 to Repo.__getitem__.
    (Jelmer Vernooĳ)

  * Use 'rm' rather than 'unlink' in tests, since the latter
    does not exist on OpenBSD and other platforms.
    (Dmitrij D. Czarkoff)

0.9.4	2013-11-30

 IMPROVEMENTS

  * Add ssh_kwargs attribute to ParamikoSSHVendor. (milki)

  * Add Repo.set_description(). (Víðir Valberg Guðmundsson)

  * Add a basic `dulwich.porcelain` module. (Jelmer Vernooĳ, Marcin Kuzminski)

  * Various performance improvements for object access.
    (Jelmer Vernooĳ)

  * New function `get_transport_and_path_from_url`,
    similar to `get_transport_and_path` but only
    supports URLs.
    (Jelmer Vernooĳ)

  * Add support for file:// URLs in `get_transport_and_path_from_url`.
    (Jelmer Vernooĳ)

  * Add LocalGitClient implementation.
    (Jelmer Vernooĳ)

 BUG FIXES

  * Support filesystems with 64bit inode and device numbers.
    (André Roth)

 CHANGES

  * Ref handling has been moved to dulwich.refs.
    (Jelmer Vernooĳ)

 API CHANGES

  * Remove long deprecated RefsContainer.set_ref().
    (Jelmer Vernooĳ)

  * Repo.ref() is now deprecated in favour of Repo.refs[].
    (Jelmer Vernooĳ)

FEATURES

  * Add support for graftpoints. (milki)

0.9.3	2013-09-27

 BUG FIXES

  * Fix path for stdint.h in MANIFEST.in. (Jelmer Vernooĳ)

0.9.2	2013-09-26

 BUG FIXES

  * Include stdint.h in MANIFEST.in (Mark Mikofski)

0.9.1	2013-09-22

 BUG FIXES

  * Support lookups of 40-character refs in BaseRepo.__getitem__. (Chow Loong Jin, Jelmer Vernooĳ)

  * Fix fetching packs with side-band-64k capability disabled. (David Keijser, Jelmer Vernooĳ)

  * Several fixes in send-pack protocol behaviour - handling of empty pack files and deletes.
    (milki, #1063087)

  * Fix capability negotiation when fetching packs over HTTP.
    (#1072461, William Grant)

  * Enforce determine_wants returning an empty list rather than None. (Fabien Boucher, Jelmer Vernooĳ)

  * In the server, support pushes just removing refs. (Fabien Boucher, Jelmer Vernooĳ)

 IMPROVEMENTS

  * Support passing a single revision to BaseRepo.get_walker() rather than a list of revisions. 
    (Alberto Ruiz)

  * Add `Repo.get_description` method. (Jelmer Vernooĳ)

  * Support thin packs in Pack.iterobjects() and Pack.get_raw().
    (William Grant)

  * Add `MemoryObjectStore.add_pack` and `MemoryObjectStore.add_thin_pack` methods.
    (David Bennett)

  * Add paramiko-based SSH vendor. (Aaron O'Mullan)

  * Support running 'dulwich.server' and 'dulwich.web' using 'python -m'.
    (Jelmer Vernooĳ)

  * Add ObjectStore.close(). (Jelmer Vernooĳ)

  * Raise appropriate NotImplementedError when encountering dumb HTTP servers.
    (Jelmer Vernooĳ)

 API CHANGES

  * SSHVendor.connect_ssh has been renamed to SSHVendor.run_command.
    (Jelmer Vernooĳ)

  * ObjectStore.add_pack() now returns a 3-tuple. The last element will be an
    abort() method that can be used to cancel the pack operation.
    (Jelmer Vernooĳ)

0.9.0	2013-05-31

 BUG FIXES

  * Push efficiency - report missing objects only. (#562676, Artem Tikhomirov)

  * Use indentation consistent with C Git in config files.
    (#1031356, Curt Moore, Jelmer Vernooĳ)

  * Recognize and skip binary files in diff function.
    (Takeshi Kanemoto)

  * Fix handling of relative paths in dulwich.client.get_transport_and_path.
    (Brian Visel, #1169368)

  * Preserve ordering of entries in configuration.
    (Benjamin Pollack)

  * Support ~ expansion in SSH client paths. (milki, #1083439)

  * Support relative paths in alternate paths.
    (milki, Michel Lespinasse, #1175007)

  * Log all error messages from wsgiref server to the logging module. This
    makes the test suit quiet again. (Gary van der Merwe)

  * Support passing None for empty tree in changes_from_tree.
    (Kevin Watters)

  * Support fetching empty repository in client. (milki, #1060462)

 IMPROVEMENTS:

  * Add optional honor_filemode flag to build_index_from_tree.
    (Mark Mikofski)

  * Support core/filemode setting when building trees. (Jelmer Vernooĳ)

  * Add chapter on tags in tutorial. (Ryan Faulkner)

 FEATURES

  * Add support for mergetags. (milki, #963525)

  * Add support for posix shell hooks. (milki)

0.8.7	2012-11-27

 BUG FIXES

  * Fix use of alternates in ``DiskObjectStore``.{__contains__,__iter__}.
    (Dmitriy)

  * Fix compatibility with Python 2.4. (David Carr)

0.8.6	2012-11-09

 API CHANGES

  * dulwich.__init__ no longer imports client, protocol, repo and
    server modules. (Jelmer Vernooĳ)

 FEATURES

  * ConfigDict now behaves more like a dictionary.
    (Adam 'Cezar' Jenkins, issue #58)

  * HTTPGitApplication now takes an optional
    `fallback_app` argument. (Jonas Haag, issue #67)

  * Support for large pack index files. (Jameson Nash)

 TESTING

  * Make index entry tests a little bit less strict, to cope with
    slightly different behaviour on various platforms.
    (Jelmer Vernooĳ)

  * ``setup.py test`` (available when setuptools is installed) now
    runs all tests, not just the basic unit tests.
    (Jelmer Vernooĳ)

 BUG FIXES

  * Commit._deserialize now actually deserializes the current state rather than
    the previous one. (Yifan Zhang, issue #59)

  * Handle None elements in lists of TreeChange objects. (Alex Holmes)

  * Support cloning repositories without HEAD set.
    (D-Key, Jelmer Vernooĳ, issue #69)

  * Support ``MemoryRepo.get_config``. (Jelmer Vernooĳ)

  * In ``get_transport_and_path``, pass extra keyword arguments on to
    HttpGitClient. (Jelmer Vernooĳ)

0.8.5	2012-03-29

 BUG FIXES

  * Avoid use of 'with' in dulwich.index. (Jelmer Vernooĳ)

  * Be a little bit strict about OS behaviour in index tests.
    Should fix the tests on Debian GNU/kFreeBSD. (Jelmer Vernooĳ)

0.8.4	2012-03-28

 BUG FIXES

  * Options on the same line as sections in config files are now supported.
    (Jelmer Vernooĳ, #920553)

  * Only negotiate capabilities that are also supported by the server.
    (Rod Cloutier, Risto Kankkunen)

  * Fix parsing of invalid timezone offsets with two minus signs.
    (Jason R. Coombs, #697828)

  * Reset environment variables during tests, to avoid
    test isolation leaks reading ~/.gitconfig. (Risto Kankkunen)

 TESTS

  * $HOME is now explicitly specified for tests that use it to read
    ``~/.gitconfig``, to prevent test isolation issues.
    (Jelmer Vernooĳ, #920330)

 FEATURES

  * Additional arguments to get_transport_and_path are now passed
    on to the constructor of the transport. (Sam Vilain)

  * The WSGI server now transparently handles when a git client submits data
    using Content-Encoding: gzip.
    (David Blewett, Jelmer Vernooĳ)

  * Add dulwich.index.build_index_from_tree(). (milki)

0.8.3	2012-01-21

 FEATURES

  * The config parser now supports the git-config file format as
    described in git-config(1) and can write git config files.
    (Jelmer Vernooĳ, #531092, #768687)

  * ``Repo.do_commit`` will now use the user identity from
    .git/config or ~/.gitconfig if none was explicitly specified.
    (Jelmer Vernooĳ)

 BUG FIXES

  * Allow ``determine_wants`` methods to include the zero sha in their
    return value. (Jelmer Vernooĳ)

0.8.2	2011-12-18

 BUG FIXES

  * Cope with different zlib buffer sizes in sha1 file parser.
    (Jelmer Vernooĳ)

  * Fix get_transport_and_path for HTTP/HTTPS URLs.
    (Bruno Renié)

  * Avoid calling free_objects() on NULL in error cases. (Chris Eberle)

  * Fix use --bare argument to 'dulwich init'. (Chris Eberle)

  * Properly abort connections when the determine_wants function
    raises an exception. (Jelmer Vernooĳ, #856769)

  * Tweak xcodebuild hack to deal with more error output.
    (Jelmer Vernooĳ, #903840)

 FEATURES

  * Add support for retrieving tarballs from remote servers.
    (Jelmer Vernooĳ, #379087)

  * New method ``update_server_info`` which generates data
    for dumb server access. (Jelmer Vernooĳ, #731235)

0.8.1	2011-10-31

 FEATURES

  * Repo.do_commit has a new argument 'ref'.

  * Repo.do_commit has a new argument 'merge_heads'. (Jelmer Vernooĳ)

  * New ``Repo.get_walker`` method. (Jelmer Vernooĳ)

  * New ``Repo.clone`` method. (Jelmer Vernooĳ, #725369)

  * ``GitClient.send_pack`` now supports the 'side-band-64k' capability.
    (Jelmer Vernooĳ)

  * ``HttpGitClient`` which supports the smart server protocol over
    HTTP. "dumb" access is not yet supported. (Jelmer Vernooĳ, #373688)

  * Add basic support for alternates. (Jelmer Vernooĳ, #810429)

 CHANGES

  * unittest2 or python >= 2.7 is now required for the testsuite.
    testtools is no longer supported. (Jelmer Vernooĳ, #830713)

 BUG FIXES

  * Fix compilation with older versions of MSVC.  (Martin gz)

  * Special case 'refs/stash' as a valid ref. (Jelmer Vernooĳ, #695577)

  * Smart protocol clients can now change refs even if they are
    not uploading new data. (Jelmer Vernooĳ, #855993)

  * Don't compile C extensions when running in pypy.
    (Ronny Pfannschmidt, #881546)

  * Use different name for strnlen replacement function to avoid clashing
    with system strnlen. (Jelmer Vernooĳ, #880362)

 API CHANGES

  * ``Repo.revision_history`` is now deprecated in favor of ``Repo.get_walker``.
    (Jelmer Vernooĳ)

0.8.0	2011-08-07

 FEATURES

  * New DeltaChainIterator abstract class for quickly iterating all objects in
    a pack, with implementations for pack indexing and inflation.
    (Dave Borowitz)

  * New walk module with a Walker class for customizable commit walking.
    (Dave Borowitz)

  * New tree_changes_for_merge function in diff_tree. (Dave Borowitz)

  * Easy rename detection in RenameDetector even without find_copies_harder.
    (Dave Borowitz)

 BUG FIXES

  * Avoid storing all objects in memory when writing pack.
    (Jelmer Vernooĳ, #813268)

  * Support IPv6 for git:// connections. (Jelmer Vernooĳ, #801543)

  * Improve performance of Repo.revision_history(). (Timo Schmid, #535118)

  * Fix use of SubprocessWrapper on Windows. (Paulo Madeira, #670035)

  * Fix compilation on newer versions of Mac OS X (Lion and up). (Ryan McKern, #794543)

  * Prevent raising ValueError for correct refs in RefContainer.__delitem__.

  * Correctly return a tuple from MemoryObjectStore.get_raw. (Dave Borowitz)

  * Fix a bug in reading the pack checksum when there are fewer than 20 bytes
    left in the buffer. (Dave Borowitz)

  * Support ~ in git:// URL paths. (Jelmer Vernooĳ, #813555)

  * Make ShaFile.__eq__ work when other is not a ShaFile. (Dave Borowitz)

  * ObjectStore.get_graph_walker() now no longer yields the same
    revision more than once. This has a significant improvement for
    performance when wide revision graphs are involved.
    (Jelmer Vernooĳ, #818168)

  * Teach ReceivePackHandler how to read empty packs. (Dave Borowitz)

  * Don't send a pack with duplicates of the same object. (Dave Borowitz)

  * Teach the server how to serve a clone of an empty repo. (Dave Borowitz)

  * Correctly advertise capabilities during receive-pack. (Dave Borowitz)

  * Fix add/add and add/rename conflicts in tree_changes_for_merge.
    (Dave Borowitz)

  * Use correct MIME types in web server. (Dave Borowitz)

 API CHANGES

  * write_pack no longer takes the num_objects argument and requires an object
    to be passed in that is iterable (rather than an iterator) and that
    provides __len__.  (Jelmer Vernooĳ)

  * write_pack_data has been renamed to write_pack_objects and no longer takes a
    num_objects argument. (Jelmer Vernooĳ)

  * take_msb_bytes, read_zlib_chunks, unpack_objects, and
    PackStreamReader.read_objects now take an additional argument indicating a
    crc32 to compute. (Dave Borowitz)

  * PackObjectIterator was removed; its functionality is still exposed by
    PackData.iterobjects. (Dave Borowitz)

  * Add a sha arg to write_pack_object to incrementally compute a SHA.
    (Dave Borowitz)

  * Include offset in PackStreamReader results. (Dave Borowitz)

  * Move PackStreamReader from server to pack. (Dave Borowitz)

  * Extract a check_length_and_checksum, compute_file_sha, and
    pack_object_header pack helper functions. (Dave Borowitz)

  * Extract a compute_file_sha function. (Dave Borowitz)

  * Remove move_in_thin_pack as a separate method; add_thin_pack now completes
    the thin pack and moves it in in one step. Remove ThinPackData as well.
    (Dave Borowitz)

  * Custom buffer size in read_zlib_chunks. (Dave Borowitz)

  * New UnpackedObject data class that replaces ad-hoc tuples in the return
    value of unpack_object and various DeltaChainIterator methods.
    (Dave Borowitz)

  * Add a lookup_path convenience method to Tree. (Dave Borowitz)

  * Optionally create RenameDetectors without passing in tree SHAs.
    (Dave Borowitz)

  * Optionally include unchanged entries in RenameDetectors. (Dave Borowitz)

  * Optionally pass a RenameDetector to tree_changes. (Dave Borowitz)

  * Optionally pass a request object through to server handlers. (Dave Borowitz)

 TEST CHANGES

  * If setuptools is installed, "python setup.py test" will now run the testsuite.
    (Jelmer Vernooĳ)

  * Add a new build_pack test utility for building packs from a simple spec.
    (Dave Borowitz)

  * Add a new build_commit_graph test utility for building commits from a
    simple spec. (Dave Borowitz)

0.7.1	2011-04-12

 BUG FIXES

  * Fix double decref in _diff_tree.c. (Ted Horst, #715528)

  * Fix the build on Windows. (Pascal Quantin)

  * Fix get_transport_and_path compatibility with pre-2.6.5 versions of Python.
    (Max Bowsher, #707438)

  * BaseObjectStore.determine_wants_all no longer breaks on zero SHAs.
    (Jelmer Vernooĳ)

  * write_tree_diff() now supports submodules.
    (Jelmer Vernooĳ)

  * Fix compilation for XCode 4 and older versions of distutils.sysconfig.
    (Daniele Sluijters)

 IMPROVEMENTS

  * Sphinxified documentation. (Lukasz Balcerzak)

  * Add Pack.keep.(Marc Brinkmann)

 API CHANGES

  * The order of the parameters to Tree.add(name, mode, sha) has changed, and
    is now consistent with the rest of Dulwich. Existing code will still
    work but print a DeprecationWarning. (Jelmer Vernooĳ, #663550)

  * Tree.entries() is now deprecated in favour of Tree.items() and
    Tree.iteritems(). (Jelmer Vernooĳ)

0.7.0	2011-01-21

 FEATURES

  * New `dulwich.diff_tree` module for simple content-based rename detection.
    (Dave Borowitz)

  * Add Tree.items(). (Jelmer Vernooĳ)

  * Add eof() and unread_pkt_line() methods to Protocol. (Dave Borowitz)

  * Add write_tree_diff(). (Jelmer Vernooĳ)

  * Add `serve_command` function for git server commands as executables.
    (Jelmer Vernooĳ)

  * dulwich.client.get_transport_and_path now supports rsync-style repository URLs.
    (Dave Borowitz, #568493)

 BUG FIXES

  * Correct short-circuiting operation for no-op fetches in the server.
    (Dave Borowitz)

  * Support parsing git mbox patches without a version tail, as generated by
    Mercurial.  (Jelmer Vernooĳ)

  * Fix dul-receive-pack and dul-upload-pack. (Jelmer Vernooĳ)

  * Zero-padded file modes in Tree objects no longer trigger an exception but
    the check code warns about them. (Augie Fackler, #581064)

  * Repo.init() now honors the mkdir flag. (#671159)

  * The ref format is now checked when setting a ref rather than when reading it back.
    (Dave Borowitz, #653527)

  * Make sure pack files are closed correctly. (Tay Ray Chuan)

 DOCUMENTATION

  * Run the tutorial inside the test suite. (Jelmer Vernooĳ)

  * Reorganized and updated the tutorial. (Jelmer Vernooĳ, Dave Borowitz, #610550,
     #610540)


0.6.2	2010-10-16

 BUG FIXES

  * HTTP server correctly handles empty CONTENT_LENGTH. (Dave Borowitz)

  * Don't error when creating GitFiles with the default mode. (Dave Borowitz)

  * ThinPackData.from_file now works with resolve_ext_ref callback.
    (Dave Borowitz)

  * Provide strnlen() on mingw32 which doesn't have it. (Hans Kolek)

  * Set bare=true in the configuration for bare repositories. (Dirk Neumann)

 FEATURES

  * Use slots for core objects to save up on memory. (Jelmer Vernooĳ)

  * Web server supports streaming progress/pack output. (Dave Borowitz)

  * New public function dulwich.pack.write_pack_header. (Dave Borowitz)

  * Distinguish between missing files and read errors in HTTP server.
    (Dave Borowitz)

  * Initial work on support for fastimport using python-fastimport.
    (Jelmer Vernooĳ)

  * New dulwich.pack.MemoryPackIndex class. (Jelmer Vernooĳ)

  * Delegate SHA peeling to the object store.  (Dave Borowitz)

 TESTS

  * Use GitFile when modifying packed-refs in tests. (Dave Borowitz)

  * New tests in test_web with better coverage and fewer ad-hoc mocks.
    (Dave Borowitz)

  * Standardize quote delimiters in test_protocol. (Dave Borowitz)

  * Fix use when testtools is installed. (Jelmer Vernooĳ)

  * Add trivial test for write_pack_header. (Jelmer Vernooĳ)

  * Refactor some of dulwich.tests.compat.server_utils. (Dave Borowitz)

  * Allow overwriting id property of objects in test utils. (Dave Borowitz)

  * Use real in-memory objects rather than stubs for server tests.
    (Dave Borowitz)

  * Clean up MissingObjectFinder. (Dave Borowitz)

 API CHANGES

  * ObjectStore.iter_tree_contents now walks contents in depth-first, sorted
    order. (Dave Borowitz)

  * ObjectStore.iter_tree_contents can optionally yield tree objects as well.
    (Dave Borowitz).

  * Add side-band-64k support to ReceivePackHandler. (Dave Borowitz)

  * Change server capabilities methods to classmethods. (Dave Borowitz)

  * Tweak server handler injection. (Dave Borowitz)

  * PackIndex1 and PackIndex2 now subclass FilePackIndex, which is 
    itself a subclass of PackIndex. (Jelmer Vernooĳ)

 DOCUMENTATION

  * Add docstrings for various functions in dulwich.objects. (Jelmer Vernooĳ)

  * Clean up docstrings in dulwich.protocol. (Dave Borowitz)

  * Explicitly specify allowed protocol commands to
    ProtocolGraphWalker.read_proto_line.  (Dave Borowitz)

  * Add utility functions to DictRefsContainer. (Dave Borowitz)


0.6.1	2010-07-22

 BUG FIXES

  * Fix memory leak in C implementation of sorted_tree_items. (Dave Borowitz)

  * Use correct path separators for named repo files. (Dave Borowitz)

  * python > 2.7 and testtools-based test runners will now also pick up skipped
    tests correctly. (Jelmer Vernooĳ)

 FEATURES

  * Move named file initialization to BaseRepo. (Dave Borowitz)

  * Add logging utilities and git/HTTP server logging. (Dave Borowitz)

  * The GitClient interface has been cleaned up and instances are now reusable.
    (Augie Fackler)

  * Allow overriding paths to executables in GitSSHClient. 
    (Ross Light, Jelmer Vernooĳ, #585204)

  * Add PackBasedObjectStore.pack_loose_objects(). (Jelmer Vernooĳ)

 TESTS

  * Add tests for sorted_tree_items and C implementation. (Dave Borowitz)

  * Add a MemoryRepo that stores everything in memory. (Dave Borowitz)

  * Quiet logging output from web tests. (Dave Borowitz)

  * More flexible version checking for compat tests. (Dave Borowitz)

  * Compat tests for servers with and without side-band-64k. (Dave Borowitz)

 CLEANUP

  * Clean up file headers. (Dave Borowitz)

 TESTS

  * Use GitFile when modifying packed-refs in tests. (Dave Borowitz)

 API CHANGES

  * dulwich.pack.write_pack_index_v{1,2} now take a file-like object
    rather than a filename. (Jelmer Vernooĳ)

  * Make dul-daemon/dul-web trivial wrappers around server functionality.
    (Dave Borowitz)

  * Move reference WSGI handler to web.py. (Dave Borowitz)

  * Factor out _report_status in ReceivePackHandler. (Dave Borowitz)

  * Factor out a function to convert a line to a pkt-line. (Dave Borowitz)


0.6.0	2010-05-22

note: This list is most likely incomplete for 0.6.0.

 BUG FIXES
 
  * Fix ReceivePackHandler to disallow removing refs without delete-refs.
    (Dave Borowitz)

  * Deal with capabilities required by the client, even if they 
    can not be disabled in the server. (Dave Borowitz)

  * Fix trailing newlines in generated patch files.
    (Jelmer Vernooĳ)

  * Implement RefsContainer.__contains__. (Jelmer Vernooĳ)

  * Cope with \r in ref files on Windows. (
    http://github.com/jelmer/dulwich/issues/#issue/13, Jelmer Vernooĳ)

  * Fix GitFile breakage on Windows. (Anatoly Techtonik, #557585)

  * Support packed ref deletion with no peeled refs. (Augie Fackler)

  * Fix send pack when there is nothing to fetch. (Augie Fackler)

  * Fix fetch if no progress function is specified. (Augie Fackler)

  * Allow double-staging of files that are deleted in the index. 
    (Dave Borowitz)

  * Fix RefsContainer.add_if_new to support dangling symrefs.
    (Dave Borowitz)

  * Non-existent index files in non-bare repositories are now treated as 
    empty. (Dave Borowitz)

  * Always update ShaFile.id when the contents of the object get changed. 
    (Jelmer Vernooĳ)

  * Various Python2.4-compatibility fixes. (Dave Borowitz)

  * Fix thin pack handling. (Dave Borowitz)
 
 FEATURES

  * Add include-tag capability to server. (Dave Borowitz)

  * New dulwich.fastexport module that can generate fastexport 
    streams. (Jelmer Vernooĳ)

  * Implemented BaseRepo.__contains__. (Jelmer Vernooĳ)

  * Add __setitem__ to DictRefsContainer. (Dave Borowitz)

  * Overall improvements checking Git objects. (Dave Borowitz)

  * Packs are now verified while they are received. (Dave Borowitz)

 TESTS

  * Add framework for testing compatibility with C Git. (Dave Borowitz)

  * Add various tests for the use of non-bare repositories. (Dave Borowitz)

  * Cope with diffstat not being available on all platforms. 
    (Tay Ray Chuan, Jelmer Vernooĳ)

  * Add make_object and make_commit convenience functions to test utils.
    (Dave Borowitz)

 API BREAKAGES

  * The 'committer' and 'message' arguments to Repo.do_commit() have 
    been swapped. 'committer' is now optional. (Jelmer Vernooĳ)

  * Repo.get_blob, Repo.commit, Repo.tag and Repo.tree are now deprecated.
    (Jelmer Vernooĳ)

  * RefsContainer.set_ref() was renamed to RefsContainer.set_symbolic_ref(),
    for clarity. (Jelmer Vernooĳ)

 API CHANGES

  * The primary serialization APIs in dulwich.objects now work 
    with chunks of strings rather than with full-text strings. 
    (Jelmer Vernooĳ)

0.5.02010-03-03

 BUG FIXES

  * Support custom fields in commits (readonly). (Jelmer Vernooĳ)

  * Improved ref handling. (Dave Borowitz)

  * Rework server protocol to be smarter and interoperate with cgit client.
    (Dave Borowitz)

  * Add a GitFile class that uses the same locking protocol for writes as 
    cgit. (Dave Borowitz)

  * Cope with forward slashes correctly in the index on Windows.
    (Jelmer Vernooĳ, #526793)

 FEATURES

  * --pure option to setup.py to allow building/installing without the C 
    extensions. (Hal Wine, Anatoly Techtonik, Jelmer Vernooĳ, #434326)

  * Implement Repo.get_config(). (Jelmer Vernooĳ, Augie Fackler)

  * HTTP dumb and smart server. (Dave Borowitz)

  * Add abstract baseclass for Repo that does not require file system 
    operations. (Dave Borowitz)

0.4.1	2010-01-03

 FEATURES

  * Add ObjectStore.iter_tree_contents(). (Jelmer Vernooĳ)

  * Add Index.changes_from_tree(). (Jelmer Vernooĳ)

  * Add ObjectStore.tree_changes(). (Jelmer Vernooĳ)

  * Add functionality for writing patches in dulwich.patch.
    (Jelmer Vernooĳ)

0.4.0	2009-10-07

 DOCUMENTATION

  * Added tutorial.

 API CHANGES

  * dulwich.object_store.tree_lookup_path will now return the mode and 
    sha of the object found rather than the object itself.

 BUG FIXES

  * Use binascii.hexlify / binascii.unhexlify for better performance.

  * Cope with extra unknown data in index files by ignoring it (for now).

  * Add proper error message when server unexpectedly hangs up. (#415843)

  * Correctly write opcode for equal in create_delta.

0.3.3	2009-07-23

 FEATURES

  * Implement ShaFile.__hash__().

  * Implement Tree.__len__()

 BUG FIXES
  
  * Check for 'objects' and 'refs' directories
    when looking for a Git repository. (#380818)

0.3.2	2009-05-20

 BUG FIXES

  * Support the encoding field in Commits.
  
  * Some Windows compatibility fixes.

  * Fixed several issues in commit support.

 FEATURES

  * Basic support for handling submodules.

0.3.1	2009-05-13

 FEATURES

  * Implemented Repo.__getitem__, Repo.__setitem__ and Repo.__delitem__ to 
    access content.

 API CHANGES

  * Removed Repo.set_ref, Repo.remove_ref, Repo.tags, Repo.get_refs and 
    Repo.heads in favor of Repo.refs, a dictionary-like object for accessing
    refs.

 BUG FIXES

  * Removed import of 'sha' module in objects.py, which was causing 
    deprecation warnings on Python 2.6.

0.3.0	2009-05-10

 FEATURES

  * A new function 'commit_tree' has been added that can commit a tree 
    based on an index.

 BUG FIXES

  * The memory usage when generating indexes has been significantly reduced.
 
  * A memory leak in the C implementation of parse_tree has been fixed.

  * The send-pack smart server command now works. (Thanks Scott Chacon)

  * The handling of short timestamps (less than 10 digits) has been fixed.

  * The handling of timezones has been fixed.

0.2.1	2009-04-30

 BUG FIXES

  * Fix compatibility with Python2.4.

0.2.0	2009-04-30

 FEATURES

  * Support for activity reporting in smart protocol client.

  * Optional C extensions for better performance in a couple of 
    places that are performance-critical.

0.1.1	2009-03-13

 BUG FIXES

  * Fixed regression in Repo.find_missing_objects()

  * Don't fetch ^{} objects from remote hosts, as requesting them 
    causes a hangup.

  * Always write pack to disk completely before calculating checksum.

 FEATURES

  * Allow disabling thin packs when talking to remote hosts.

0.1.0	2009-01-24

  * Initial release.<|MERGE_RESOLUTION|>--- conflicted
+++ resolved
@@ -10,12 +10,10 @@
  * ``Config.set`` replaces values by default, ``Config.add``
    appends them. (Jelmer Vernooĳ, #1545)
 
-<<<<<<< HEAD
  * Support ``core.sshCommand`` setting.
    (Jelmer Vernooĳ, #1548)
-=======
-* Bump PyO3 to 0.25. (Jelmer Vernooĳ)
->>>>>>> eee9d072
+
+ * Bump PyO3 to 0.25. (Jelmer Vernooĳ)
 
 0.22.8	2025-03-02
 
