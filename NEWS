--- conflicted
+++ resolved
@@ -1,5 +1,3 @@
-<<<<<<< HEAD
-=======
 0.18.3	2017-09-03
 
  BUG FIXES
@@ -27,7 +25,6 @@
   * Add basic ``PackBasedObjectStore.repack`` method.
     (Jelmer Vernooĳ, Earl Chew, #296, #549, #552)
 
->>>>>>> 1863c310
 0.18.2	2017-08-01
 
  TEST FIXES
@@ -701,11 +698,7 @@
   * Add a basic `dulwich.porcelain` module. (Jelmer Vernooĳ, Marcin Kuzminski)
 
   * Various performance improvements for object access.
-<<<<<<< HEAD
-   (Jelmer Vernooĳ)
-=======
-    (Jelmer Vernooĳ)
->>>>>>> 1863c310
+    (Jelmer Vernooĳ)
 
   * New function `get_transport_and_path_from_url`,
     similar to `get_transport_and_path` but only
