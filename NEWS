0.19.1	UNRELEASED

 IMPROVEMENTS

  * Add 'dulwich.mailmap' file for reading mailmap files.
    (Jelmer Vernooĳ)

<<<<<<< HEAD
  * Dulwich no longer depends on urllib3[secure]. Instead,
    "dulwich[https]" can be used to pull in the necessary
    dependencies for HTTPS support. (Jelmer Vernooĳ, #616)

  * Support the `http.sslVerify` and `http.sslCAInfo`
    configuration options. (Jelmer Vernooĳ)

  * Factor out `dulwich.client.parse_rsync_url` function.
    (Jelmer Vernooĳ)

  * Fix repeat HTTP requests using the same smart HTTP client.
    (Jelmer Vernooĳ)
=======
  * New 'client.PLinkSSHVendor' for creating connections using PuTTY's plink.exe.
    (Adam Bradley)
>>>>>>> 44982d47

 API CHANGES

  * Index.iterblobs has been renamed to Index.iterobjects.
   (Jelmer Vernooĳ)

0.19.0	2018-03-10

 BUG FIXES

  * Make `dulwich.archive` set the gzip header file modification time so that
    archives created from the same Git tree are always identical.
    (#577, Jonas Haag)

  * Allow comment characters (#, ;) within configuration file strings
    (Daniel Andersson, #579)

  * Raise exception when passing in invalid author/committer values
    to Repo.do_commit(). (Jelmer Vernooĳ, #602)

 IMPROVEMENTS

  * Add a fastimport ``extra``. (Jelmer Vernooĳ)

  * Start writing reflog entries. (Jelmer Vernooĳ)

  * Add ability to use password and keyfile ssh options with SSHVendor. (Filipp Kucheryavy)

  * Add ``change_type_same`` flag to ``tree_changes``.
    (Jelmer Vernooĳ)

 API CHANGES

  * ``GitClient.send_pack`` now accepts a ``generate_pack_data``
    rather than a ``generate_pack_contents`` function for
    performance reasons. (Jelmer Vernooĳ)

  * Dulwich now uses urllib3 internally for HTTP requests.
    The `opener` argument to `dulwich.client.HttpGitClient` that took a
    `urllib2` opener instance has been replaced by a `pool_manager` argument
    that takes a `urllib3` pool manager instance.
    (Daniel Andersson)

0.18.6	2017-11-11

 BUG FIXES

  * Fix handling of empty repositories in ``porcelain.clone``.
   (#570, Jelmer Vernooĳ)

  * Raise an error when attempting to add paths that are not under the
    repository. (Jelmer Vernooĳ)

  * Fix error message for missing trailing ]. (Daniel Andersson)

  * Raise EmptyFileException when corruption (in the form of an empty
    file) is detected. (Antoine R. Dumont, #582)

  IMPROVEMENTS

  * Enforce date field parsing consistency. This also add checks on
    those date fields for potential overflow.
    (Antoine R. Dumont, #567)

0.18.5	2017-10-29

 BUG FIXES

  * Fix cwd for hooks. (Fabian Grünbichler)

  * Fix setting of origin in config when non-standard origin is passed into
    ``Repo.clone``. (Kenneth Lareau, #565)

  * Prevent setting SSH arguments from SSH URLs when using SSH through a
    subprocess. Note that Dulwich doesn't support cloning submodules.
    (CVE-2017-16228) (Jelmer Vernooĳ)

 IMPROVEMENTS

  * Silently ignored directories in ``Repo.stage``.
    (Jelmer Vernooĳ, #564)

 API CHANGES

  * GitFile now raises ``FileLocked`` when encountering a lock
    rather than OSError(EEXIST). (Jelmer Vernooĳ)

0.18.4	2017-10-01

 BUG FIXES

  * Make default User-Agent start with "git/" because GitHub won't response to
    HTTP smart server requests otherwise (and reply with a 404).
    (Jelmer vernooĳ, #562)

0.18.3	2017-09-03

 BUG FIXES

  * Read config during porcelain operations that involve remotes.
    (Jelmer Vernooĳ, #545)

  * Fix headers of empty chunks in unified diffs. (Taras Postument, #543)

  * Properly follow redirects over HTTP. (Jelmer Vernooĳ, #117)

 IMPROVEMENTS

  * Add ``dulwich.porcelain.update_head``. (Jelmer Vernooĳ, #439)

  * ``GitClient.fetch_pack`` now returns symrefs.
    (Jelmer Vernooĳ, #485)

  * The server now supports providing symrefs.
    (Jelmer Vernooĳ, #485)

  * Add ``dulwich.object_store.commit_tree_changes`` to incrementally
    commit changes to a tree structure. (Jelmer Vernooĳ)

  * Add basic ``PackBasedObjectStore.repack`` method.
    (Jelmer Vernooĳ, Earl Chew, #296, #549, #552)

0.18.2	2017-08-01

 TEST FIXES

  * Use constant timestamp so tests pass in all timezones, not just BST.
    (Jelmer Vernooĳ)

0.18.1	2017-07-31

 BUG FIXES

  * Fix syntax error in dulwich.contrib.test_swift_smoke.
    (Jelmer Vernooĳ)

0.18.0	2017-07-31

 BUG FIXES

  * Fix remaining tests on Windows. (Jelmer Vernooĳ, #493)

  * Fix build of C extensions with Python 3 on Windows.
    (Jelmer Vernooĳ)

  * Pass 'mkdir' argument onto Repo.init_bare in Repo.clone.
    (Jelmer Vernooĳ, #504)

  * In ``dulwich.porcelain.add``, if no files are specified,
    add from current working directory rather than repository root.
    (Jelmer Vernooĳ, #521)

  * Properly deal with submodules in 'porcelain.status'.
    (Jelmer Vernooĳ, #517)

  * ``dulwich.porcelain.remove`` now actually removes files from
    disk, not just from the index. (Jelmer Vernooĳ, #488)

  * Fix handling of "reset" command with markers and without
    "from". (Antoine Pietri)

  * Fix handling of "merge" command with markers. (Antoine Pietri)

  * Support treeish argument to porcelain.reset(), rather than
    requiring a ref/commit id. (Jelmer Vernooĳ)

  * Handle race condition when mtime doesn't change between writes/reads.
    (Jelmer Vernooĳ, #541)

  * Fix ``dulwich.porcelain.show`` on commits with Python 3.
    (Jelmer Vernooĳ, #532)

 IMPROVEMENTS

  * Add basic support for reading ignore files in ``dulwich.ignore``.
    ``dulwich.porcelain.add`` and ``dulwich.porcelain.status`` now honor
    ignores. (Jelmer Vernooĳ, Segev Finer, #524, #526)

  * New ``dulwich.porcelain.check_ignore`` command.
    (Jelmer Vernooĳ)

  * ``dulwich.porcelain.status`` now supports a ``ignored`` argument.
    (Jelmer Vernooĳ)

 DOCUMENTATION

  * Clarified docstrings for Client.{send_pack,fetch_pack} implementations.
    (Jelmer Vernooĳ, #523)

0.17.3	2017-03-20

 PLATFORM SUPPORT

  * List Python 3.3 as supported. (Jelmer Vernooĳ, #513)

 BUG FIXES

  * Fix compatibility with pypy 3. (Jelmer Vernooĳ)

0.17.2	2017-03-19

 BUG FIXES

  * Add workaround for
    https://bitbucket.org/pypy/pypy/issues/2499/cpyext-pystring_asstring-doesnt-work,
    fixing Dulwich when used with C extensions on pypy < 5.6. (Victor Stinner)

  * Properly quote config values with a '#' character in them.
    (Jelmer Vernooij, #511)

0.17.1	2017-03-01

 IMPROVEMENTS

  * Add basic 'dulwich pull' command. (Jelmer Vernooĳ)

 BUG FIXES

  * Cope with existing submodules during pull.
    (Jelmer Vernooĳ, #505)

0.17.0	2017-03-01

 TEST FIXES

  * Skip test that requires sync to synchronize filesystems if os.sync is
    not available. (Koen Martens)

 IMPROVEMENTS

  * Implement MemoryRepo.{set_description,get_description}.
    (Jelmer Vernooĳ)

  * Raise exception in Repo.stage() when absolute paths are
    passed in. Allow passing in relative paths to
    porcelain.add().(Jelmer Vernooij)

 BUG FIXES

  * Handle multi-line quoted values in config files.
    (Jelmer Vernooĳ, #495)

  * Allow porcelain.clone of repository without HEAD.
    (Jelmer Vernooĳ, #501)

  * Support passing tag ids to Walker()'s include argument.
    (Jelmer Vernooĳ)

  * Don't strip trailing newlines from extra headers.
    (Nicolas Dandrimont)

  * Set bufsize=0 for subprocess interaction with SSH client.
    Fixes hangs on Python 3. (René Stern, #434)

  * Don't drop first slash for SSH paths, except for those
    starting with "~". (Jelmer Vernooij, René Stern, #463)

  * Properly log off after retrieving just refs.
    (Jelmer Vernooij)

0.16.3	2016-01-14

 TEST FIXES

  * Remove racy check that relies on clock time changing between writes.
    (Jelmer Vernooij)

 IMPROVEMENTS

  * Add porcelain.remote_add. (Jelmer Vernooĳ)

0.16.2	2016-01-14

 IMPROVEMENTS

  * Fixed failing test-cases on windows.
    (Koen Martens)

 API CHANGES

  * Repo is now a context manager, so that it can be easily
    closed using a ``with`` statement. (Søren Løvborg)

 TEST FIXES

  * Only run worktree list compat tests against git 2.7.0,
    when 'git worktree list' was introduced. (Jelmer Vernooĳ)

 BUG FIXES

  * Ignore filemode when building index when core.filemode
    is false.
    (Koen Martens)

  * Initialize core.filemode configuration setting by
    probing the filesystem for trustable permissions.
    (Koen Martens)

  * Fix ``porcelain.reset`` to respect the comittish argument.
    (Koen Martens)

  * Fix dulwich.porcelain.ls_remote() on Python 3.
    (#471, Jelmer Vernooĳ)

  * Allow both unicode and byte strings for host paths
    in dulwich.client. (#435, Jelmer Vernooĳ)

  * Add remote from porcelain.clone. (#466, Jelmer Vernooĳ)

  * Fix unquoting of credentials before passing to urllib2.
    (#475, Volodymyr Holovko)

  * Cope with submodules in `build_index_from_tree`.
    (#477, Jelmer Vernooĳ)

  * Handle deleted files in `get_unstaged_changes`.
    (#483, Doug Hellmann)

  * Don't overwrite files when they haven't changed in
    `build_file_from_blob`.
    (#479, Benoît HERVIER)

  * Check for existence of index file before opening pack.
    Fixes a race when new packs are being added.
    (#482, wme)

0.16.1	2016-12-25

 BUG FIXES

  * Fix python3 compatibility for dulwich.contrib.release_robot.
    (Jelmer Vernooĳ)

0.16.0	2016-12-24

 IMPROVEMENTS

  * Add support for worktrees. See `git-worktree(1)` and
    `gitrepository-layout(5)`. (Laurent Rineau)

  * Add support for `commondir` file in Git control
    directories. (Laurent Rineau)

  * Add support for passwords in HTTP URLs.
    (Jon Bain, Mika Mäenpää)

  * Add `release_robot` script to contrib,
    allowing easy finding of current version based on Git tags.
    (Mark Mikofski)

  * Add ``Blob.splitlines`` method.
    (Jelmer Vernooij)

 BUG FIXES

  * Fix handling of ``Commit.tree`` being set to an actual
    tree object rather than a tree id. (Jelmer Vernooij)

  * Return remote refs from LocalGitClient.fetch_pack(),
    consistent with the documentation for that method.
    (#461, Jelmer Vernooĳ)

  * Fix handling of unknown URL schemes in get_transport_and_path.
    (#465, Jelmer Vernooij)

0.15.0	2016-10-09

 BUG FIXES

  * Allow missing trailing LF when reading service name from
    HTTP servers. (Jelmer Vernooij, Andrew Shadura, #442)

  * Fix dulwich.porcelain.pull() on Python3. (Jelmer Vernooij, #451)

  * Properly pull in tags during dulwich.porcelain.clone.
    (Jelmer Vernooĳ, #408)

 CHANGES

  * Changed license from "GNU General Public License, version 2.0 or later"
    to "Apache License, version 2.0 or later or GNU General Public License,
    version 2.0 or later". (#153)

 IMPROVEMENTS

  * Add ``dulwich.porcelain.ls_tree`` implementation. (Jelmer Vernooij)

0.14.1	2016-07-05

 BUG FIXES

  * Fix regression removing untouched refs when pushing over SSH.
    (Jelmer Vernooĳ #441)

  * Skip Python3 tests for SWIFT contrib module, as it has not yet
    been ported.

0.14.0	2016-07-03

 BUG FIXES

  * Fix ShaFile.id after modification of a copied ShaFile.
    (Félix Mattrat, Jelmer Vernooĳ)

  * Support removing refs from porcelain.push.
    (Jelmer Vernooĳ, #437)

  * Stop magic protocol ref `capabilities^{}` from leaking out
    to clients. (Jelmer Vernooĳ, #254)

 IMPROVEMENTS

  * Add `dulwich.config.parse_submodules` function.

  * Add `RefsContainer.follow` method. (#438)

0.13.0	2016-04-24

 IMPROVEMENTS

  * Support `ssh://` URLs in get_transport_and_path_from_url().
    (Jelmer Vernooĳ, #402)

  * Support missing empty line after headers in Git commits and tags.
    (Nicolas Dandrimont, #413)

  * Fix `dulwich.porcelain.status` when used in empty trees.
    (Jelmer Vernooĳ, #415)

  * Return copies of objects in MemoryObjectStore rather than
    references, making the behaviour more consistent with that of
    DiskObjectStore. (Félix Mattrat, Jelmer Vernooĳ)

  * Fix ``dulwich.web`` on Python3. (#295, Jonas Haag)

 CHANGES

  * Drop support for Python 2.6.

  * Fix python3 client web support. (Jelmer Vernooĳ)

 BUG FIXES

  * Fix hang on Gzip decompression. (Jonas Haag)

  * Don't rely on working tell() and seek() methods
    on wsgi.input. (Jonas Haag)

  * Support fastexport/fastimport functionality on python3 with newer
    versions of fastimport (>= 0.9.5). (Jelmer Vernooĳ, Félix Mattrat)

0.12.0	2015-12-13

 IMPROVEMENTS

  * Add a `dulwich.archive` module that can create tarballs.
    Based on code from Jonas Haag in klaus.

  * Add a `dulwich.reflog` module for reading and writing reflogs.
    (Jelmer Vernooĳ)

  * Fix handling of ambiguous refs in `parse_ref` to make
    it match the behaviour described in https://git-scm.com/docs/gitrevisions.
    (Chris Bunney)

  * Support Python3 in C modules. (Lele Gaifax)

 BUG FIXES

  * Simplify handling of SSH command invocation.
    Fixes quoting of paths. Thanks, Thomas Liebetraut. (#384)

  * Fix inconsistent handling of trailing slashes for DictRefsContainer. (#383)

  * Add hack to support thin packs duing fetch(), albeit while requiring the
    entire pack file to be loaded into memory. (jsbain)

 CHANGES

  * This will be the last release to support Python 2.6.

0.11.2	2015-09-18

 IMPROVEMENTS

  * Add support for agent= capability. (Jelmer Vernooĳ, #298)

  * Add support for quiet capability. (Jelmer Vernooĳ)

 CHANGES

  * The ParamikoSSHVendor class has been moved to
  * dulwich.contrib.paramiko_vendor, as it's currently untested.
    (Jelmer Vernooĳ, #364)

0.11.1	2015-09-13

 Fix-up release to exclude broken blame.py file.

0.11.0	2015-09-13

 IMPROVEMENTS

  * Extended Python3 support to most of the codebase.
    (Gary van der Merwe, Jelmer Vernooĳ)
  * The `Repo` object has a new `close` method that can be called to close any
    open resources. (Gary van der Merwe)
  * Support 'git.bat' in SubprocessGitClient on Windows.
    (Stefan Zimmermann)
  * Advertise 'ofs-delta' capability in receive-pack server side
    capabilities. (Jelmer Vernooĳ)
  * Switched `default_local_git_client_cls` to `LocalGitClient`.
    (Gary van der Merwe)
  * Add `porcelain.ls_remote` and `GitClient.get_refs`.
    (Michael Edgar)
  * Add `Repo.discover` method. (B. M. Corser)
  * Add `dulwich.objectspec.parse_refspec`. (Jelmer Vernooĳ)
  * Add `porcelain.pack_objects` and `porcelain.repack`.
    (Jelmer Vernooĳ)

 BUG FIXES

  * Fix handling of 'done' in graph walker and implement the
    'no-done' capability. (Tommy Yu, #88)

  * Avoid recursion limit issues resolving deltas. (William Grant, #81)

  * Allow arguments in local client binary path overrides.
    (Jelmer Vernooĳ)

  * Fix handling of commands with arguments in paramiko SSH
    client. (Andreas Klöckner, Jelmer Vernooĳ, #363)

  * Fix parsing of quoted strings in configs. (Jelmer Vernooĳ, #305)

0.10.1  2015-03-25

 BUG FIXES

  * Return `ApplyDeltaError` when encountering delta errors
    in both C extensions and native delta application code.
    (Jelmer Vernooĳ, #259)

0.10.0	2015-03-22

 BUG FIXES

  * In dulwich.index.build_index_from_tree, by default
    refuse to create entries that start with .git/.

  * Fix running of testsuite when installed.
    (Jelmer Vernooĳ, #223)

  * Use a block cache in _find_content_rename_candidates(),
    improving performance. (Mike Williams)

  * Add support for ``core.protectNTFS`` setting.
    (Jelmer Vernooĳ)

  * Fix TypeError when fetching empty updates.
    (Hwee Miin Koh)

  * Resolve delta refs when pulling into a MemoryRepo.
    (Max Shawabkeh, #256)

  * Fix handling of tags of non-commits in missing object finder.
    (Augie Fackler, #211)

  * Explicitly disable mmap on plan9 where it doesn't work.
    (Jeff Sickel)

 IMPROVEMENTS

  * New public method `Repo.reset_index`. (Jelmer Vernooĳ)

  * Prevent duplicate parsing of loose files in objects
    directory when reading. Thanks to David Keijser for the
    report. (Jelmer Vernooĳ, #231)

0.9.9	2015-03-20

 SECURITY BUG FIXES

  * Fix buffer overflow in C implementation of pack apply_delta().
    (CVE-2015-0838)

    Thanks to Ivan Fratric of the Google Security Team for
    reporting this issue.
    (Jelmer Vernooĳ)

0.9.8	2014-11-30

 BUG FIXES

  * Various fixes to improve test suite running on Windows.
    (Gary van der Merwe)

  * Limit delta copy length to 64K in v2 pack files. (Robert Brown)

  * Strip newline from final ACKed SHA while fetching packs.
    (Michael Edgar)

  * Remove assignment to PyList_SIZE() that was causing segfaults on
    pypy. (Jelmer Vernooĳ, #196)

 IMPROVEMENTS

  * Add porcelain 'receive-pack' and 'upload-pack'. (Jelmer Vernooĳ)

  * Handle SIGINT signals in bin/dulwich. (Jelmer Vernooĳ)

  * Add 'status' support to bin/dulwich. (Jelmer Vernooĳ)

  * Add 'branch_create', 'branch_list', 'branch_delete' porcelain.
    (Jelmer Vernooĳ)

  * Add 'fetch' porcelain. (Jelmer Vernooĳ)

  * Add 'tag_delete' porcelain. (Jelmer Vernooĳ)

  * Add support for serializing/deserializing 'gpgsig' attributes in Commit.
    (Jelmer Vernooĳ)

 CHANGES

  * dul-web is now available as 'dulwich web-daemon'.
    (Jelmer Vernooĳ)

  * dulwich.porcelain.tag has been renamed to tag_create.
    dulwich.porcelain.list_tags has been renamed to tag_list.
    (Jelmer Vernooĳ)

 API CHANGES

  * Restore support for Python 2.6. (Jelmer Vernooĳ, Gary van der Merwe)


0.9.7	2014-06-08

 BUG FIXES

  * Fix tests dependent on hash ordering. (Michael Edgar)

  * Support staging symbolic links in Repo.stage.
    (Robert Brown)

  * Ensure that all files object are closed when running the test suite.
    (Gary van der Merwe)

  * When writing OFS_DELTA pack entries, write correct offset.
    (Augie Fackler)

  * Fix handler of larger copy operations in packs. (Augie Fackler)

  * Various fixes to improve test suite running on Windows.
    (Gary van der Merwe)

  * Fix logic for extra adds of identical files in rename detector.
    (Robert Brown)

 IMPROVEMENTS

  * Add porcelain 'status'. (Ryan Faulkner)

  * Add porcelain 'daemon'. (Jelmer Vernooĳ)

  * Add `dulwich.greenthreads` module which provides support
    for concurrency of some object store operations.
    (Fabien Boucher)

  * Various changes to improve compatibility with Python 3.
    (Gary van der Merwe, Hannu Valtonen, michael-k)

  * Add OpenStack Swift backed repository implementation
    in dulwich.contrib. See README.swift for details. (Fabien Boucher)

API CHANGES

  * An optional close function can be passed to the Protocol class. This will
    be called by its close method. (Gary van der Merwe)

  * All classes with close methods are now context managers, so that they can
    be easily closed using a `with` statement. (Gary van der Merwe)

  * Remove deprecated `num_objects` argument to `write_pack` methods.
    (Jelmer Vernooĳ)

 OTHER CHANGES

  * The 'dul-daemon' script has been removed. The same functionality
    is now available as 'dulwich daemon'. (Jelmer Vernooĳ)

0.9.6	2014-04-23

 IMPROVEMENTS

  * Add support for recursive add in 'git add'.
    (Ryan Faulkner, Jelmer Vernooĳ)

  * Add porcelain 'list_tags'. (Ryan Faulkner)

  * Add porcelain 'push'. (Ryan Faulkner)

  * Add porcelain 'pull'. (Ryan Faulkner)

  * Support 'http.proxy' in HttpGitClient.
    (Jelmer Vernooĳ, #1096030)

  * Support 'http.useragent' in HttpGitClient.
    (Jelmer Vernooĳ)

  * In server, wait for clients to send empty list of
    wants when talking to empty repository.
    (Damien Tournoud)

  * Various changes to improve compatibility with
    Python 3. (Gary van der Merwe)

 BUG FIXES

  * Support unseekable 'wsgi.input' streams.
    (Jonas Haag)

  * Raise TypeError when passing unicode() object
    to Repo.__getitem__.
    (Jonas Haag)

  * Fix handling of `reset` command in dulwich.fastexport.
    (Jelmer Vernooĳ, #1249029)

  * In client, don't wait for server to close connection
    first. Fixes hang when used against GitHub
    server implementation. (Siddharth Agarwal)

  * DeltaChainIterator: fix a corner case where an object is inflated as an
    object already in the repository.
    (Damien Tournoud, #135)

  * Stop leaking file handles during pack reload. (Damien Tournoud)

  * Avoid reopening packs during pack cache reload. (Jelmer Vernooĳ)

 API CHANGES

  * Drop support for Python 2.6. (Jelmer Vernooĳ)

0.9.5	2014-02-23

 IMPROVEMENTS

  * Add porcelain 'tag'. (Ryan Faulkner)

  * New module `dulwich.objectspec` for parsing strings referencing
    objects and commit ranges. (Jelmer Vernooĳ)

  * Add shallow branch support. (milki)

  * Allow passing urllib2 `opener` into HttpGitClient.
    (Dov Feldstern, #909037)

 CHANGES

  * Drop support for Python 2.4 and 2.5. (Jelmer Vernooĳ)

 API CHANGES

  * Remove long deprecated ``Repo.commit``, ``Repo.get_blob``,
    ``Repo.tree`` and ``Repo.tag``. (Jelmer Vernooĳ)

  * Remove long deprecated ``Repo.revision_history`` and ``Repo.ref``.
    (Jelmer Vernooĳ)

  * Remove long deprecated ``Tree.entries``. (Jelmer Vernooĳ)

 BUG FIXES

  * Raise KeyError rather than TypeError when passing in
    unicode object of length 20 or 40 to Repo.__getitem__.
    (Jelmer Vernooĳ)

  * Use 'rm' rather than 'unlink' in tests, since the latter
    does not exist on OpenBSD and other platforms.
    (Dmitrij D. Czarkoff)

0.9.4	2013-11-30

 IMPROVEMENTS

  * Add ssh_kwargs attribute to ParamikoSSHVendor. (milki)

  * Add Repo.set_description(). (Víðir Valberg Guðmundsson)

  * Add a basic `dulwich.porcelain` module. (Jelmer Vernooĳ, Marcin Kuzminski)

  * Various performance improvements for object access.
    (Jelmer Vernooĳ)

  * New function `get_transport_and_path_from_url`,
    similar to `get_transport_and_path` but only
    supports URLs.
    (Jelmer Vernooĳ)

  * Add support for file:// URLs in `get_transport_and_path_from_url`.
    (Jelmer Vernooĳ)

  * Add LocalGitClient implementation.
    (Jelmer Vernooĳ)

 BUG FIXES

  * Support filesystems with 64bit inode and device numbers.
    (André Roth)

 CHANGES

  * Ref handling has been moved to dulwich.refs.
    (Jelmer Vernooĳ)

 API CHANGES

  * Remove long deprecated RefsContainer.set_ref().
    (Jelmer Vernooĳ)

  * Repo.ref() is now deprecated in favour of Repo.refs[].
    (Jelmer Vernooĳ)

FEATURES

  * Add support for graftpoints. (milki)

0.9.3	2013-09-27

 BUG FIXES

  * Fix path for stdint.h in MANIFEST.in. (Jelmer Vernooĳ)

0.9.2	2013-09-26

 BUG FIXES

  * Include stdint.h in MANIFEST.in (Mark Mikofski)

0.9.1	2013-09-22

 BUG FIXES

  * Support lookups of 40-character refs in BaseRepo.__getitem__. (Chow Loong Jin, Jelmer Vernooĳ)

  * Fix fetching packs with side-band-64k capability disabled. (David Keijser, Jelmer Vernooĳ)

  * Several fixes in send-pack protocol behaviour - handling of empty pack files and deletes.
    (milki, #1063087)

  * Fix capability negotiation when fetching packs over HTTP.
    (#1072461, William Grant)

  * Enforce determine_wants returning an empty list rather than None. (Fabien Boucher, Jelmer Vernooĳ)

  * In the server, support pushes just removing refs. (Fabien Boucher, Jelmer Vernooĳ)

 IMPROVEMENTS

  * Support passing a single revision to BaseRepo.get_walker() rather than a list of revisions. 
    (Alberto Ruiz)

  * Add `Repo.get_description` method. (Jelmer Vernooĳ)

  * Support thin packs in Pack.iterobjects() and Pack.get_raw().
    (William Grant)

  * Add `MemoryObjectStore.add_pack` and `MemoryObjectStore.add_thin_pack` methods.
    (David Bennett)

  * Add paramiko-based SSH vendor. (Aaron O'Mullan)

  * Support running 'dulwich.server' and 'dulwich.web' using 'python -m'.
    (Jelmer Vernooĳ)

  * Add ObjectStore.close(). (Jelmer Vernooĳ)

  * Raise appropriate NotImplementedError when encountering dumb HTTP servers.
    (Jelmer Vernooĳ)

 API CHANGES

  * SSHVendor.connect_ssh has been renamed to SSHVendor.run_command.
    (Jelmer Vernooĳ)

  * ObjectStore.add_pack() now returns a 3-tuple. The last element will be an
    abort() method that can be used to cancel the pack operation.
    (Jelmer Vernooĳ)

0.9.0	2013-05-31

 BUG FIXES

  * Push efficiency - report missing objects only. (#562676, Artem Tikhomirov)

  * Use indentation consistent with C Git in config files.
    (#1031356, Curt Moore, Jelmer Vernooĳ)

  * Recognize and skip binary files in diff function.
    (Takeshi Kanemoto)

  * Fix handling of relative paths in dulwich.client.get_transport_and_path.
    (Brian Visel, #1169368)

  * Preserve ordering of entries in configuration.
    (Benjamin Pollack)

  * Support ~ expansion in SSH client paths. (milki, #1083439)

  * Support relative paths in alternate paths.
    (milki, Michel Lespinasse, #1175007)

  * Log all error messages from wsgiref server to the logging module. This
    makes the test suit quiet again. (Gary van der Merwe)

  * Support passing None for empty tree in changes_from_tree.
    (Kevin Watters)

  * Support fetching empty repository in client. (milki, #1060462)

 IMPROVEMENTS:

  * Add optional honor_filemode flag to build_index_from_tree.
    (Mark Mikofski)

  * Support core/filemode setting when building trees. (Jelmer Vernooĳ)

  * Add chapter on tags in tutorial. (Ryan Faulkner)

 FEATURES

  * Add support for mergetags. (milki, #963525)

  * Add support for posix shell hooks. (milki)

0.8.7	2012-11-27

 BUG FIXES

  * Fix use of alternates in ``DiskObjectStore``.{__contains__,__iter__}.
    (Dmitriy)

  * Fix compatibility with Python 2.4. (David Carr)

0.8.6	2012-11-09

 API CHANGES

  * dulwich.__init__ no longer imports client, protocol, repo and
    server modules. (Jelmer Vernooĳ)

 FEATURES

  * ConfigDict now behaves more like a dictionary.
    (Adam 'Cezar' Jenkins, issue #58)

  * HTTPGitApplication now takes an optional
    `fallback_app` argument. (Jonas Haag, issue #67)

  * Support for large pack index files. (Jameson Nash)

 TESTING

  * Make index entry tests a little bit less strict, to cope with
    slightly different behaviour on various platforms.
    (Jelmer Vernooĳ)

  * ``setup.py test`` (available when setuptools is installed) now
    runs all tests, not just the basic unit tests.
    (Jelmer Vernooĳ)

 BUG FIXES

  * Commit._deserialize now actually deserializes the current state rather than
    the previous one. (Yifan Zhang, issue #59)

  * Handle None elements in lists of TreeChange objects. (Alex Holmes)

  * Support cloning repositories without HEAD set.
    (D-Key, Jelmer Vernooĳ, issue #69)

  * Support ``MemoryRepo.get_config``. (Jelmer Vernooĳ)

  * In ``get_transport_and_path``, pass extra keyword arguments on to
    HttpGitClient. (Jelmer Vernooĳ)

0.8.5	2012-03-29

 BUG FIXES

  * Avoid use of 'with' in dulwich.index. (Jelmer Vernooĳ)

  * Be a little bit strict about OS behaviour in index tests.
    Should fix the tests on Debian GNU/kFreeBSD. (Jelmer Vernooĳ)

0.8.4	2012-03-28

 BUG FIXES

  * Options on the same line as sections in config files are now supported.
    (Jelmer Vernooĳ, #920553)

  * Only negotiate capabilities that are also supported by the server.
    (Rod Cloutier, Risto Kankkunen)

  * Fix parsing of invalid timezone offsets with two minus signs.
    (Jason R. Coombs, #697828)

  * Reset environment variables during tests, to avoid
    test isolation leaks reading ~/.gitconfig. (Risto Kankkunen)

 TESTS

  * $HOME is now explicitly specified for tests that use it to read
    ``~/.gitconfig``, to prevent test isolation issues.
    (Jelmer Vernooĳ, #920330)

 FEATURES

  * Additional arguments to get_transport_and_path are now passed
    on to the constructor of the transport. (Sam Vilain)

  * The WSGI server now transparently handles when a git client submits data
    using Content-Encoding: gzip.
    (David Blewett, Jelmer Vernooĳ)

  * Add dulwich.index.build_index_from_tree(). (milki)

0.8.3	2012-01-21

 FEATURES

  * The config parser now supports the git-config file format as
    described in git-config(1) and can write git config files.
    (Jelmer Vernooĳ, #531092, #768687)

  * ``Repo.do_commit`` will now use the user identity from
    .git/config or ~/.gitconfig if none was explicitly specified.
    (Jelmer Vernooĳ)

 BUG FIXES

  * Allow ``determine_wants`` methods to include the zero sha in their
    return value. (Jelmer Vernooĳ)

0.8.2	2011-12-18

 BUG FIXES

  * Cope with different zlib buffer sizes in sha1 file parser.
    (Jelmer Vernooĳ)

  * Fix get_transport_and_path for HTTP/HTTPS URLs.
    (Bruno Renié)

  * Avoid calling free_objects() on NULL in error cases. (Chris Eberle)

  * Fix use --bare argument to 'dulwich init'. (Chris Eberle)

  * Properly abort connections when the determine_wants function
    raises an exception. (Jelmer Vernooĳ, #856769)

  * Tweak xcodebuild hack to deal with more error output.
    (Jelmer Vernooĳ, #903840)

 FEATURES

  * Add support for retrieving tarballs from remote servers.
    (Jelmer Vernooĳ, #379087)

  * New method ``update_server_info`` which generates data
    for dumb server access. (Jelmer Vernooĳ, #731235)

0.8.1	2011-10-31

 FEATURES

  * Repo.do_commit has a new argument 'ref'.

  * Repo.do_commit has a new argument 'merge_heads'. (Jelmer Vernooĳ)

  * New ``Repo.get_walker`` method. (Jelmer Vernooĳ)

  * New ``Repo.clone`` method. (Jelmer Vernooĳ, #725369)

  * ``GitClient.send_pack`` now supports the 'side-band-64k' capability.
    (Jelmer Vernooĳ)

  * ``HttpGitClient`` which supports the smart server protocol over
    HTTP. "dumb" access is not yet supported. (Jelmer Vernooĳ, #373688)

  * Add basic support for alternates. (Jelmer Vernooĳ, #810429)

 CHANGES

  * unittest2 or python >= 2.7 is now required for the testsuite.
    testtools is no longer supported. (Jelmer Vernooĳ, #830713)

 BUG FIXES

  * Fix compilation with older versions of MSVC.  (Martin gz)

  * Special case 'refs/stash' as a valid ref. (Jelmer Vernooĳ, #695577)

  * Smart protocol clients can now change refs even if they are
    not uploading new data. (Jelmer Vernooĳ, #855993)

  * Don't compile C extensions when running in pypy.
    (Ronny Pfannschmidt, #881546)

  * Use different name for strnlen replacement function to avoid clashing
    with system strnlen. (Jelmer Vernooĳ, #880362)

 API CHANGES

  * ``Repo.revision_history`` is now deprecated in favor of ``Repo.get_walker``.
    (Jelmer Vernooĳ)

0.8.0	2011-08-07

 FEATURES

  * New DeltaChainIterator abstract class for quickly iterating all objects in
    a pack, with implementations for pack indexing and inflation.
    (Dave Borowitz)

  * New walk module with a Walker class for customizable commit walking.
    (Dave Borowitz)

  * New tree_changes_for_merge function in diff_tree. (Dave Borowitz)

  * Easy rename detection in RenameDetector even without find_copies_harder.
    (Dave Borowitz)

 BUG FIXES

  * Avoid storing all objects in memory when writing pack.
    (Jelmer Vernooĳ, #813268)

  * Support IPv6 for git:// connections. (Jelmer Vernooĳ, #801543)

  * Improve performance of Repo.revision_history(). (Timo Schmid, #535118)

  * Fix use of SubprocessWrapper on Windows. (Paulo Madeira, #670035)

  * Fix compilation on newer versions of Mac OS X (Lion and up). (Ryan McKern, #794543)

  * Prevent raising ValueError for correct refs in RefContainer.__delitem__.

  * Correctly return a tuple from MemoryObjectStore.get_raw. (Dave Borowitz)

  * Fix a bug in reading the pack checksum when there are fewer than 20 bytes
    left in the buffer. (Dave Borowitz)

  * Support ~ in git:// URL paths. (Jelmer Vernooĳ, #813555)

  * Make ShaFile.__eq__ work when other is not a ShaFile. (Dave Borowitz)

  * ObjectStore.get_graph_walker() now no longer yields the same
    revision more than once. This has a significant improvement for
    performance when wide revision graphs are involved.
    (Jelmer Vernooĳ, #818168)

  * Teach ReceivePackHandler how to read empty packs. (Dave Borowitz)

  * Don't send a pack with duplicates of the same object. (Dave Borowitz)

  * Teach the server how to serve a clone of an empty repo. (Dave Borowitz)

  * Correctly advertise capabilities during receive-pack. (Dave Borowitz)

  * Fix add/add and add/rename conflicts in tree_changes_for_merge.
    (Dave Borowitz)

  * Use correct MIME types in web server. (Dave Borowitz)

 API CHANGES

  * write_pack no longer takes the num_objects argument and requires an object
    to be passed in that is iterable (rather than an iterator) and that
    provides __len__.  (Jelmer Vernooĳ)

  * write_pack_data has been renamed to write_pack_objects and no longer takes a
    num_objects argument. (Jelmer Vernooĳ)

  * take_msb_bytes, read_zlib_chunks, unpack_objects, and
    PackStreamReader.read_objects now take an additional argument indicating a
    crc32 to compute. (Dave Borowitz)

  * PackObjectIterator was removed; its functionality is still exposed by
    PackData.iterobjects. (Dave Borowitz)

  * Add a sha arg to write_pack_object to incrementally compute a SHA.
    (Dave Borowitz)

  * Include offset in PackStreamReader results. (Dave Borowitz)

  * Move PackStreamReader from server to pack. (Dave Borowitz)

  * Extract a check_length_and_checksum, compute_file_sha, and
    pack_object_header pack helper functions. (Dave Borowitz)

  * Extract a compute_file_sha function. (Dave Borowitz)

  * Remove move_in_thin_pack as a separate method; add_thin_pack now completes
    the thin pack and moves it in in one step. Remove ThinPackData as well.
    (Dave Borowitz)

  * Custom buffer size in read_zlib_chunks. (Dave Borowitz)

  * New UnpackedObject data class that replaces ad-hoc tuples in the return
    value of unpack_object and various DeltaChainIterator methods.
    (Dave Borowitz)

  * Add a lookup_path convenience method to Tree. (Dave Borowitz)

  * Optionally create RenameDetectors without passing in tree SHAs.
    (Dave Borowitz)

  * Optionally include unchanged entries in RenameDetectors. (Dave Borowitz)

  * Optionally pass a RenameDetector to tree_changes. (Dave Borowitz)

  * Optionally pass a request object through to server handlers. (Dave Borowitz)

 TEST CHANGES

  * If setuptools is installed, "python setup.py test" will now run the testsuite.
    (Jelmer Vernooĳ)

  * Add a new build_pack test utility for building packs from a simple spec.
    (Dave Borowitz)

  * Add a new build_commit_graph test utility for building commits from a
    simple spec. (Dave Borowitz)

0.7.1	2011-04-12

 BUG FIXES

  * Fix double decref in _diff_tree.c. (Ted Horst, #715528)

  * Fix the build on Windows. (Pascal Quantin)

  * Fix get_transport_and_path compatibility with pre-2.6.5 versions of Python.
    (Max Bowsher, #707438)

  * BaseObjectStore.determine_wants_all no longer breaks on zero SHAs.
    (Jelmer Vernooĳ)

  * write_tree_diff() now supports submodules.
    (Jelmer Vernooĳ)

  * Fix compilation for XCode 4 and older versions of distutils.sysconfig.
    (Daniele Sluijters)

 IMPROVEMENTS

  * Sphinxified documentation. (Lukasz Balcerzak)

  * Add Pack.keep.(Marc Brinkmann)

 API CHANGES

  * The order of the parameters to Tree.add(name, mode, sha) has changed, and
    is now consistent with the rest of Dulwich. Existing code will still
    work but print a DeprecationWarning. (Jelmer Vernooĳ, #663550)

  * Tree.entries() is now deprecated in favour of Tree.items() and
    Tree.iteritems(). (Jelmer Vernooĳ)

0.7.0	2011-01-21

 FEATURES

  * New `dulwich.diff_tree` module for simple content-based rename detection.
    (Dave Borowitz)

  * Add Tree.items(). (Jelmer Vernooĳ)

  * Add eof() and unread_pkt_line() methods to Protocol. (Dave Borowitz)

  * Add write_tree_diff(). (Jelmer Vernooĳ)

  * Add `serve_command` function for git server commands as executables.
    (Jelmer Vernooĳ)

  * dulwich.client.get_transport_and_path now supports rsync-style repository URLs.
    (Dave Borowitz, #568493)

 BUG FIXES

  * Correct short-circuiting operation for no-op fetches in the server.
    (Dave Borowitz)

  * Support parsing git mbox patches without a version tail, as generated by
    Mercurial.  (Jelmer Vernooĳ)

  * Fix dul-receive-pack and dul-upload-pack. (Jelmer Vernooĳ)

  * Zero-padded file modes in Tree objects no longer trigger an exception but
    the check code warns about them. (Augie Fackler, #581064)

  * Repo.init() now honors the mkdir flag. (#671159)

  * The ref format is now checked when setting a ref rather than when reading it back.
    (Dave Borowitz, #653527)

  * Make sure pack files are closed correctly. (Tay Ray Chuan)

 DOCUMENTATION

  * Run the tutorial inside the test suite. (Jelmer Vernooĳ)

  * Reorganized and updated the tutorial. (Jelmer Vernooĳ, Dave Borowitz, #610550,
     #610540)


0.6.2	2010-10-16

 BUG FIXES

  * HTTP server correctly handles empty CONTENT_LENGTH. (Dave Borowitz)

  * Don't error when creating GitFiles with the default mode. (Dave Borowitz)

  * ThinPackData.from_file now works with resolve_ext_ref callback.
    (Dave Borowitz)

  * Provide strnlen() on mingw32 which doesn't have it. (Hans Kolek)

  * Set bare=true in the configuratin for bare repositories. (Dirk Neumann)

 FEATURES

  * Use slots for core objects to save up on memory. (Jelmer Vernooĳ)

  * Web server supports streaming progress/pack output. (Dave Borowitz)

  * New public function dulwich.pack.write_pack_header. (Dave Borowitz)

  * Distinguish between missing files and read errors in HTTP server.
    (Dave Borowitz)

  * Initial work on support for fastimport using python-fastimport.
    (Jelmer Vernooĳ)

  * New dulwich.pack.MemoryPackIndex class. (Jelmer Vernooĳ)

  * Delegate SHA peeling to the object store.  (Dave Borowitz)

 TESTS

  * Use GitFile when modifying packed-refs in tests. (Dave Borowitz)

  * New tests in test_web with better coverage and fewer ad-hoc mocks.
    (Dave Borowitz)

  * Standardize quote delimiters in test_protocol. (Dave Borowitz)

  * Fix use when testtools is installed. (Jelmer Vernooĳ)

  * Add trivial test for write_pack_header. (Jelmer Vernooĳ)

  * Refactor some of dulwich.tests.compat.server_utils. (Dave Borowitz)

  * Allow overwriting id property of objects in test utils. (Dave Borowitz)

  * Use real in-memory objects rather than stubs for server tests.
    (Dave Borowitz)

  * Clean up MissingObjectFinder. (Dave Borowitz)

 API CHANGES

  * ObjectStore.iter_tree_contents now walks contents in depth-first, sorted
    order. (Dave Borowitz)

  * ObjectStore.iter_tree_contents can optionally yield tree objects as well.
    (Dave Borowitz).

  * Add side-band-64k support to ReceivePackHandler. (Dave Borowitz)

  * Change server capabilities methods to classmethods. (Dave Borowitz)

  * Tweak server handler injection. (Dave Borowitz)

  * PackIndex1 and PackIndex2 now subclass FilePackIndex, which is 
    itself a subclass of PackIndex. (Jelmer Vernooĳ)

 DOCUMENTATION

  * Add docstrings for various functions in dulwich.objects. (Jelmer Vernooĳ)

  * Clean up docstrings in dulwich.protocol. (Dave Borowitz)

  * Explicitly specify allowed protocol commands to
    ProtocolGraphWalker.read_proto_line.  (Dave Borowitz)

  * Add utility functions to DictRefsContainer. (Dave Borowitz)


0.6.1	2010-07-22

 BUG FIXES

  * Fix memory leak in C implementation of sorted_tree_items. (Dave Borowitz)

  * Use correct path separators for named repo files. (Dave Borowitz)

  * python > 2.7 and testtools-based test runners will now also pick up skipped
    tests correctly. (Jelmer Vernooĳ)

 FEATURES

  * Move named file initilization to BaseRepo. (Dave Borowitz)

  * Add logging utilities and git/HTTP server logging. (Dave Borowitz)

  * The GitClient interface has been cleaned up and instances are now reusable.
    (Augie Fackler)

  * Allow overriding paths to executables in GitSSHClient. 
    (Ross Light, Jelmer Vernooĳ, #585204)

  * Add PackBasedObjectStore.pack_loose_objects(). (Jelmer Vernooĳ)

 TESTS

  * Add tests for sorted_tree_items and C implementation. (Dave Borowitz)

  * Add a MemoryRepo that stores everything in memory. (Dave Borowitz)

  * Quiet logging output from web tests. (Dave Borowitz)

  * More flexible version checking for compat tests. (Dave Borowitz)

  * Compat tests for servers with and without side-band-64k. (Dave Borowitz)

 CLEANUP

  * Clean up file headers. (Dave Borowitz)

 TESTS

  * Use GitFile when modifying packed-refs in tests. (Dave Borowitz)

 API CHANGES

  * dulwich.pack.write_pack_index_v{1,2} now take a file-like object
    rather than a filename. (Jelmer Vernooĳ)

  * Make dul-daemon/dul-web trivial wrappers around server functionality.
    (Dave Borowitz)

  * Move reference WSGI handler to web.py. (Dave Borowitz)

  * Factor out _report_status in ReceivePackHandler. (Dave Borowitz)

  * Factor out a function to convert a line to a pkt-line. (Dave Borowitz)


0.6.0	2010-05-22

note: This list is most likely incomplete for 0.6.0.

 BUG FIXES
 
  * Fix ReceivePackHandler to disallow removing refs without delete-refs.
    (Dave Borowitz)

  * Deal with capabilities required by the client, even if they 
    can not be disabled in the server. (Dave Borowitz)

  * Fix trailing newlines in generated patch files.
    (Jelmer Vernooĳ)

  * Implement RefsContainer.__contains__. (Jelmer Vernooĳ)

  * Cope with \r in ref files on Windows. (
    http://github.com/jelmer/dulwich/issues/#issue/13, Jelmer Vernooĳ)

  * Fix GitFile breakage on Windows. (Anatoly Techtonik, #557585)

  * Support packed ref deletion with no peeled refs. (Augie Fackler)

  * Fix send pack when there is nothing to fetch. (Augie Fackler)

  * Fix fetch if no progress function is specified. (Augie Fackler)

  * Allow double-staging of files that are deleted in the index. 
    (Dave Borowitz)

  * Fix RefsContainer.add_if_new to support dangling symrefs.
    (Dave Borowitz)

  * Non-existant index files in non-bare repositories are now treated as 
    empty. (Dave Borowitz)

  * Always update ShaFile.id when the contents of the object get changed. 
    (Jelmer Vernooĳ)

  * Various Python2.4-compatibility fixes. (Dave Borowitz)

  * Fix thin pack handling. (Dave Borowitz)
 
 FEATURES

  * Add include-tag capability to server. (Dave Borowitz)

  * New dulwich.fastexport module that can generate fastexport 
    streams. (Jelmer Vernooĳ)

  * Implemented BaseRepo.__contains__. (Jelmer Vernooĳ)

  * Add __setitem__ to DictRefsContainer. (Dave Borowitz)

  * Overall improvements checking Git objects. (Dave Borowitz)

  * Packs are now verified while they are received. (Dave Borowitz)

 TESTS

  * Add framework for testing compatibility with C Git. (Dave Borowitz)

  * Add various tests for the use of non-bare repositories. (Dave Borowitz)

  * Cope with diffstat not being available on all platforms. 
    (Tay Ray Chuan, Jelmer Vernooĳ)

  * Add make_object and make_commit convenience functions to test utils.
    (Dave Borowitz)

 API BREAKAGES

  * The 'committer' and 'message' arguments to Repo.do_commit() have 
    been swapped. 'committer' is now optional. (Jelmer Vernooĳ)

  * Repo.get_blob, Repo.commit, Repo.tag and Repo.tree are now deprecated.
    (Jelmer Vernooĳ)

  * RefsContainer.set_ref() was renamed to RefsContainer.set_symbolic_ref(),
    for clarity. (Jelmer Vernooĳ)

 API CHANGES

  * The primary serialization APIs in dulwich.objects now work 
    with chunks of strings rather than with full-text strings. 
    (Jelmer Vernooĳ)

0.5.02010-03-03

 BUG FIXES

  * Support custom fields in commits (readonly). (Jelmer Vernooĳ)

  * Improved ref handling. (Dave Borowitz)

  * Rework server protocol to be smarter and interoperate with cgit client.
    (Dave Borowitz)

  * Add a GitFile class that uses the same locking protocol for writes as 
    cgit. (Dave Borowitz)

  * Cope with forward slashes correctly in the index on Windows.
    (Jelmer Vernooĳ, #526793)

 FEATURES

  * --pure option to setup.py to allow building/installing without the C 
    extensions. (Hal Wine, Anatoly Techtonik, Jelmer Vernooĳ, #434326)

  * Implement Repo.get_config(). (Jelmer Vernooĳ, Augie Fackler)

  * HTTP dumb and smart server. (Dave Borowitz)

  * Add abstract baseclass for Repo that does not require file system 
    operations. (Dave Borowitz)

0.4.1	2010-01-03

 FEATURES

  * Add ObjectStore.iter_tree_contents(). (Jelmer Vernooĳ)

  * Add Index.changes_from_tree(). (Jelmer Vernooĳ)

  * Add ObjectStore.tree_changes(). (Jelmer Vernooĳ)

  * Add functionality for writing patches in dulwich.patch.
    (Jelmer Vernooĳ)

0.4.0	2009-10-07

 DOCUMENTATION

  * Added tutorial.

 API CHANGES

  * dulwich.object_store.tree_lookup_path will now return the mode and 
    sha of the object found rather than the object itself.

 BUG FIXES

  * Use binascii.hexlify / binascii.unhexlify for better performance.

  * Cope with extra unknown data in index files by ignoring it (for now).

  * Add proper error message when server unexpectedly hangs up. (#415843)

  * Correctly write opcode for equal in create_delta.

0.3.3	2009-07-23

 FEATURES

  * Implement ShaFile.__hash__().

  * Implement Tree.__len__()

 BUG FIXES
  
  * Check for 'objects' and 'refs' directories
    when looking for a Git repository. (#380818)

0.3.2	2009-05-20

 BUG FIXES

  * Support the encoding field in Commits.
  
  * Some Windows compatibility fixes.

  * Fixed several issues in commit support.

 FEATURES

  * Basic support for handling submodules.

0.3.1	2009-05-13

 FEATURES

  * Implemented Repo.__getitem__, Repo.__setitem__ and Repo.__delitem__ to 
    access content.

 API CHANGES

  * Removed Repo.set_ref, Repo.remove_ref, Repo.tags, Repo.get_refs and 
    Repo.heads in favor of Repo.refs, a dictionary-like object for accessing
    refs.

 BUG FIXES

  * Removed import of 'sha' module in objects.py, which was causing 
    deprecation warnings on Python 2.6.

0.3.0	2009-05-10

 FEATURES

  * A new function 'commit_tree' has been added that can commit a tree 
    based on an index.

 BUG FIXES

  * The memory usage when generating indexes has been significantly reduced.
 
  * A memory leak in the C implementation of parse_tree has been fixed.

  * The send-pack smart server command now works. (Thanks Scott Chacon)

  * The handling of short timestamps (less than 10 digits) has been fixed.

  * The handling of timezones has been fixed.

0.2.1	2009-04-30

 BUG FIXES

  * Fix compatibility with Python2.4.

0.2.0	2009-04-30

 FEATURES

  * Support for activity reporting in smart protocol client.

  * Optional C extensions for better performance in a couple of 
    places that are performance-critical.

0.1.1	2009-03-13

 BUG FIXES

  * Fixed regression in Repo.find_missing_objects()

  * Don't fetch ^{} objects from remote hosts, as requesting them 
    causes a hangup.

  * Always write pack to disk completely before calculating checksum.

 FEATURES

  * Allow disabling thin packs when talking to remote hosts.

0.1.0	2009-01-24

  * Initial release.<|MERGE_RESOLUTION|>--- conflicted
+++ resolved
@@ -5,7 +5,6 @@
   * Add 'dulwich.mailmap' file for reading mailmap files.
     (Jelmer Vernooĳ)
 
-<<<<<<< HEAD
   * Dulwich no longer depends on urllib3[secure]. Instead,
     "dulwich[https]" can be used to pull in the necessary
     dependencies for HTTPS support. (Jelmer Vernooĳ, #616)
@@ -18,10 +17,9 @@
 
   * Fix repeat HTTP requests using the same smart HTTP client.
     (Jelmer Vernooĳ)
-=======
+
   * New 'client.PLinkSSHVendor' for creating connections using PuTTY's plink.exe.
-    (Adam Bradley)
->>>>>>> 44982d47
+    (Adam Bradley, Filipp Frizzy)
 
  API CHANGES
 
