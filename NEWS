0.22.9	UNRELEASED

 * In dulwich.porcelain docstring, list functions by their Python identifiers.
   (Marnanel Thurman)

 * cli: add basic branch management commands (James Addison, #1514)

 * Fix wheels workflow. (Jelmer Vernooĳ)

 * ``Config.set`` replaces values by default, ``Config.add``
   appends them. (Jelmer Vernooĳ, #1545)

 * Support ``core.sshCommand`` setting.
   (Jelmer Vernooĳ, #1548)

 * Bump PyO3 to 0.25. (Jelmer Vernooĳ)

<<<<<<< HEAD
 * In ``SubprocessClient`` time out after 60 seconds
   when the subprocess hasn't terminated when closing
   the channel. (Jelmer Vernooĳ)

 * Add type hint for ``dulwich.client.get_ssh_vendor``.
   (Jelmer Vernooĳ, #1471)
=======
 * Fix typing for ``dulwich.client`` methods that take repositories.
   (Jelmer Vernooĳ, #1521)
>>>>>>> cfcb505a

0.22.8	2025-03-02

 * Allow passing in plain strings to ``dulwich.porcelain.tag_create``
   (Jelmer Vernooĳ, #1499)

 * Bump PyO3 to 0.23.5. (Jelmer Vernooĳ)

 * Add sparse checkout cone mode support (Louis Maddox, #1497)

 * Add skip-worktree support. (Louis Maddox)

 * Add "index.skipHash" option support. (Jan Rűegg)

 * Repo docstring improvements. (Marnanel Thurman)

0.22.7	2024-12-19

 * Fix serializing of commits with empty commit messages.
   (Castedo Ellerman, #1429)

0.22.6	2024-11-16

 * ``ObjectStore.iter_prefix``: fix handling of missing
   loose object directories. (Jelmer Vernooĳ)

 * Reject invalid refcontainer values (not 40 characters or symref).
   (Arun Babu Neelicattu)

 * Add type hints to various functions. (Castedo Ellerman)

0.22.5	2024-11-07

 * Drop support for Python 3.8. (Jelmer Vernooĳ)

 * Fix refspec handling in porcelain.pull. (Jelmer Vernooĳ)

 * Drop broken refspec support in porcelain.clone.
   (Jelmer Vernooĳ)

 * Provide ``ref_prefix`` functionality client-side
   if the server does not support it. (Jelmer Vernooĳ)

 * Consistently honor ``ref_prefix`` and ``protocol_version``
   arguments in client. (Jelmer Vernooĳ)

 * Strip pkt-line when negotiating protocol v2. Fixes
   compatibility with gerrit. (Rémy Pecqueur, #1423)

 * Don't pull in ``setuptools_rust`` when building pure
   package. (Eli Schwartz)

 * Return peeled refs from ``GitClient.get_refs`` if protocol-v2
   is used. (Stefan Sperling, #1410)

 * Drop outdated performance file. (Jelmer Vernooĳ, #1411)


0.22.4	2024-11-01

 * Fix handling of symrefs with protocol v2.
   (Jelmer Vernooĳ, #1389)

 * Add ``ObjectStore.iter_prefix``.  (Jelmer Vernooĳ)

 * Revert back to version 3 of ``Cargo.lock``, to allow
   building with older Cargo versions.
   (Jelmer Vernooĳ)

 * Use a default ref-prefix when fetching with git protocol v2
   (Stefan Sperling, #1389)

 * Add `ObjectStore.iter_prefix`. (Jelmer Vernooĳ)

0.22.3	2024-10-15

 * Improve wheel building in CI, so we can upload wheels for the next release.
   (Jelmer Vernooĳ)

0.22.2	2024-10-09

 * Ship ``Cargo.lock``. (Jelmer Vernooĳ, #1287)

 * Ship ``tests/`` and ``testdata/`` in sdist. (Jelmer Vernooĳ, #1292)

 * Add initial integration with OSS-Fuzz for continuous fuzz testing and first fuzzing test (David Lakin, #1302)

 * Drop Python 3.7 support. (Jelmer Vernooĳ)

 * Improve fuzzing coverage (David Lakin)

 * Support Python 3.13. (Edgar Ramírez-Mondragón, #1352)

 * Initial support for smart protocol v2. (Stefan Sperling)

0.22.1	2024-04-23

 * Handle alternate case for worktreeconfig setting (Will Shanks, #1285)

 * Ship rust files. (Jelmer Vernooĳ, #1287)

0.22.0	2024-04-22

 * Stop installing docs/ as part of package code. (Jelmer Vernooĳ, #1248)

 * Move tests to root. (Jelmer Vernooĳ, #1024)

 * Convert the optional C implementations to Rust.
   (Jelmer Vernooĳ)

0.21.7	2023-12-05
 * Fix NameError when encountering errors during HTTP operation.
   (Jelmer Vernooĳ, #1208)

 * Raise exception when default identity can't be found.
   (Jelmer Vernooĳ)

 * Add a dedicated exception class for unresolved
   deltas. (Jelmer Vernooĳ, #1221)

 * Support credentials in proxy URL. (Jelmer Vernooĳ, #1227)

 * Add ``dulwich.porcelain.for_each_ref``. (Daniele Trifirò)

0.21.6	2023-09-02

 * Convert _objects.c to rust.
   (Jelmer Vernooĳ)

 * index: Handle different stages of conflicted paths.
   (Kevin Hendricks, Jelmer Vernooĳ)

 * Improve LCA finding performance. (Kevin Hendricks)

 * client: Handle Content-Type with encoding set.
   (Antoine Lambert)

 * Only import _hashlib for type checking.
   (David Hotham)

 * Update docs regarding building dulwich without c bindings (#103)
   (Adam Plaice)

 * objects: Define a stricter return type for _parse_message
   (Vincent Lorentz)

 * Raise GitProtocolError when encountering HTTP Errors in
   HTTPGitClient. (Jelmer Vernooĳ, #1199)

0.21.5	2023-05-04

 * Be more tolerant to non-3-length tuple versions.
   (Jelmer Vernooĳ)

0.21.4.1	2023-05-04

 * Support ``core.symlinks=false``. (Jelmer Vernooĳ, #1169)

 * Deprecate ``dulwich.objects.parse_commit``.

 * Fix fetching into MemoryRepo. (Jelmer Vernooĳ, #1157)

 * Support ``init.defaultBranch`` config.
   (Jelmer Vernooĳ)

 * Fix ``ObjectStore.iterobjects_subset()`` when
   hex shas are passed for objects that live in packs.
   (Jelmer Vernooĳ, #1166)

 * client: Handle absolute path as redirect location in HTTP client.
   (Antoine Lambert)

0.21.3	2023-02-17

 * Add support for ``worktreeconfig`` extension.
   (Jelmer Vernooĳ)

 * Deprecate ``Commit.extra``; the Git project specifically
   discourages adding custom lines, and the contents of
   ``Commit.extra`` are unpredictable as contents
   may be different between different versions of Dulwich
   with support for different headers.

   ``Commit._extra`` still exists.
   (Jelmer Vernooĳ)

0.21.2	2023-01-18

 * Fix early file close bug in ``dulwich.pack.extend_pack``.
   (Jelmer Vernooĳ)

0.21.1	2023-01-17

 * Factor out ``dulwich.pack.extend_pack``.
   (Jelmer Vernooĳ)

0.21.0	2023-01-16

 * Pack internals have been significantly refactored, including
   significant low-level API changes.

   As a consequence of this, Dulwich now reuses pack deltas
   when communicating with remote servers, which brings a
   big boost to network performance.
   (Jelmer Vernooĳ)

 * Add 'pack-refs' command.
   (Dan Villiom Podlaski Christiansen)

 * Handle more errors when trying to read a ref
   (Dan Villiom Podlaski Christiansen)

 * Allow for reuse of existing deltas while creating pack files
   (Stefan Sperling)

 * cli: fix argument parsing for pack-objects --stdout
   (Stefan Sperling)

 * cli: open pack-objects output files in binary mode to avoid write() error
   (Stefan Sperling)

 * Bump minimum python version to 3.7. (Jelmer Vernooĳ)

 * honor no_proxy environment variable (#1098, afaul)

 * In HTTP Git Client, allow missing Content-Type.
   (Jelmer Vernooĳ)

 * Fix --pure builds (Jelmer Vernooĳ, #1093)

 * Allow passing abbrev to describe (#1084, Seppo Yli-Olli)

0.20.50	2022-10-30

 * Add --deltify option to ``dulwich pack-objects`` which enables
   deltification, and add initial support for reusing suitable
   deltas found in an existing pack file.
   (Stefan Sperling)

 * Fix Repo.reset_index.
   Previously, it instead took the union with the given tree.
   (Christian Sattler, #1072)

 * Add -b argument to ``dulwich clone``.
   (Jelmer Vernooĳ)

 * On Windows, provide a hint about developer mode
   when creating symlinks fails due to a permission
   error. (Jelmer Vernooĳ, #1005)

 * Add new ``ObjectID`` type in ``dulwich.objects``,
   currently just an alias for ``bytes``.
   (Jelmer Vernooĳ)

 * Support repository format version 1.
   (Jelmer Vernooĳ, #1056)

 * Support \r\n line endings with continuations when parsing
   configuration files.  (Jelmer Vernooĳ)

 * Fix handling of SymrefLoop in RefsContainer.__setitem__.
   (Dominic Davis-Foster, Jelmer Vernooĳ)

0.20.46	2022-09-06

 * Apply insteadOf to rsync-style location strings
   (previously it was just applied to URLs).
   (Jelmer Vernooĳ, python-poetry/poetry#6329)

 * Drop use of certifi, instead relying on urllib3's default
   code to find system CAs. (Jelmer Vernooĳ, #1025)

 * Implement timezone parsing in porcelain.
   (springheeledjack0, #1026)

 * Drop support for running without setuptools.
   (Jelmer Vernooĳ)

 * Ensure configuration is loaded when
   running "dulwich clone".
   (Jelmer Vernooĳ)

 * Build 32 bit wheels for Windows.
   (Benjamin Parzella)

 * tests: Ignore errors when deleting GNUPG 
   home directory. Fixes spurious errors racing
   gnupg-agent. Thanks, Matěj Cepl. Fixes #1000

 * config: Support closing brackets in quotes in section
   names. (Jelmer Vernooĳ, #10124)

 * Various and formatting fixes. (Kian-Meng Ang)

 * Document basic authentication in dulwich.porcelain.clone.
   (TuringTux)

 * Flush before calling fsync, ensuring buffers
   are filled. (wernha)

 * Support GPG commit signing. (springheeledjack0)

 * Add python 3.11 support. (Saugat Pachhai)

 * Allow missing GPG during tests. (Jakub Kulík)

 * status: return posix-style untracked paths instead of nt-style paths on
   win32 (Daniele Trifirò)

 * Honour PATH environment when running C Git for testing.
   (Stefan Sperling)

 * Split out exception for symbolic reference loops.
   (Jelmer Vernooĳ)

 * Move various long-deprecated methods.
   (Jelmer Vernooĳ)


0.20.45	2022-07-15

 * Add basic ``dulwich.porcelain.submodule_list`` and ``dulwich.porcelain.submodule_add``
  (Jelmer Vernooĳ)

0.20.44	2022-06-30

 * Fix reading of chunks in server. (Jelmer Vernooĳ, #977)

 * Support applying of URL rewriting using ``insteadOf`` / ``pushInsteadOf``.
   (Jelmer Vernooĳ, #706)

0.20.43	2022-06-07

 * Lazily import url2pathname.
   (Jelmer Vernooĳ)

 * Drop caching of full HTTP response. Attempt #2.
   (jelmer Vernooĳ, Antoine Lambert, #966)

0.20.42	2022-05-24

 * Drop ``RefsContainer.watch`` that was always flaky.
   (Jelmer Vernooĳ, #886)

0.20.41	2022-05-24

 * Fix wheel uploading, properly. (Ruslan Kuprieiev)

0.20.40	2022-05-19

 * Fix wheel uploading. (Daniele Trifirò, Jelmer Vernooĳ)

0.20.39	2022-05-19

0.20.38	2022-05-17

 * Disable paramiko tests if paramiko is not available. (Michał Górny)

 * Set flag to re-enable paramiko server side on gentoo for running paramiko
   tests. (Michał Górny)

 * Increase tolerance when comparing time stamps; fixes some
   spurious test failures on slow CI systems. (Jelmer Vernooĳ)

 * Revert removal of caching of full HTTP response. This breaks
   access to some HTTP servers.
   (Jelmer Vernooĳ)

0.20.37	2022-05-16

 * Avoid making an extra copy when fetching pack files.
   (Jelmer Vernooĳ)

 * Add ``porcelain.remote_remove``.
   (Jelmer Vernooĳ, #923)

0.20.36	2022-05-15

 * Add ``walk_untracked`` argument to ``porcelain.status``.
   (Daniele Trifirò)

 * Add tests for paramiko SSH Vendor.
   (Filipp Frizzy)

0.20.35	2022-03-20

 * Document the ``path`` attribute for ``Repo``.
   (Jelmer Vernooĳ, #854)

0.20.34	2022-03-14

 * Add support for multivars in configuration.
   (Jelmer Vernooĳ, #718)

0.20.33	2022-03-05

 * Fix handling of escaped characters in ignore patterns.
   (Jelmer Vernooĳ, #930)

 * Add ``dulwich.contrib.requests_vendor``. (epopcon)

 * Ensure git config is available in a linked working tree.
   (Jesse Cureton, #926)

0.20.32	2022-01-24

 * Properly close result repository during test.
   (Jelmer Vernooĳ, #928)

0.20.31	2022-01-21

 * Add GitClient.clone(). (Jelmer Vernooĳ, #920)

0.20.30	2022-01-08

0.20.29	2022-01-08

 * Support staging submodules.
   (Jelmer Vernooĳ)

 * Drop deprecated Index.iterblobs and iter_fresh_blobs.
   (Jelmer Vernooĳ)

 * Unify clone behaviour of ``Repo.clone`` and
   ``porcelain.clone``, and add branch parameter for
   clone. (Peter Rowlands, #851)

0.20.28	2022-01-05

 * Fix hook test on Mac OSX / Linux when dulwich is
   not installed system-wide. (Jelmer Vernooĳ, #919)

 * Cope with gecos being unset.
   (Jelmer Vernooĳ, #917)

0.20.27	2022-01-04

 * Allow adding files to repository in pre-commit hook.
   (Jelmer Vernooĳ, #916)

 * Raise SubmoduleEncountered in ``tree_lookup_path``.
   (Jelmer Vernooĳ)

0.20.26	2021-10-29

 * Support os.PathLike arguments to Repo.stage().
   (Jan Wiśniewski, #907)

 * Drop support for Python 3.5.  (Jelmer Vernooĳ)

 * Add ``dulwich.porcelain._reset_file``.
   (Ded_Secer)

 * Add ``Repo.unstage``. (Ded_Secer)

0.20.25	2021-08-23

 * Fix ``dulwich`` script when installed via setup.py.
   (Dan Villiom Podlaski Christiansen)

 * Make default file mask consistent
   with Git. (Dan Villiom Podlaski Christiansen, #884)

0.20.24	2021-07-18

 * config: disregard UTF-8 BOM when reading file.
   (Dan Villiom Podlaski Christiansen)

 * Skip lines with spaces only in .gitignore. (Andrey Torsunov, #878)

 * Add a separate HTTPProxyUnauthorized exception for 407 errors.
   (Jelmer Vernooĳ, #822)

 * Split out a AbstractHTTPGitClient class.
   (Jelmer Vernooĳ)

0.20.23	2021-05-24

 * Fix installation of GPG during package publishing.
   (Ruslan Kuprieiev)

0.20.22	2021-05-24

 * Prevent removal of refs directory when the last ref is
   deleted. (Jelmer Vernooĳ)

 * Fix filename: MERGE_HEADS => MERGE_HEAD.
   (Jelmer Vernooĳ, #861)

 * For ignored directories, porcelain.add and porcelain.status now only return
   the path to directory itself in the list of ignored paths. Previously, paths
   for all files within the directory would also be included in the list.
   (Peter Rowlands, #853)

 * Provide depth argument to ``determine_wants``.
   (Peter Rowlands)

 * Various tag signature handling improvements.
   (Daniel Murphy)

 * Add separate Tag.verify().  (Peter Rowlands)

 * Add support for version 3 index files. (Jelmer Vernooĳ)

 * Fix autocrlf=input handling. (Peter Rowlands, Boris Feld)

 * Attempt to find C Git global config on Windows.
   (Peter Rowlands)

 API CHANGES

 * The APIs for writing and reading individual index entries have changed
   to handle lists of (name, entry) tuples rather than tuples.

0.20.21	2021-03-20

 * Add basic support for a GcsObjectStore that stores
   pack files in gcs. (Jelmer Vernooĳ)

 * In porcelain.push, default to local active branch.
   (Jelmer Vernooĳ, #846)

 * Support fetching symrefs.
   (Jelmer Vernooĳ, #485, #847)

 * Add aarch64 wheel building.
   (odidev, Jelmer Vernooij)

0.20.20	2021-03-03

 * Implement ``Stash.drop``. (Peter Rowlands)

 * Support untracked symlinks to paths outside the
   repository. (Peter Rowlands, #842)

0.20.19	2021-02-11

 * Fix handling of negative matches in nested gitignores.
   (Corentin Hembise, #836)

0.20.18	2021-02-04

 * Fix formatting in setup.py. (Jelmer Vernooĳ)

 * Add release configuration. (Jelmer Vernooĳ)

0.20.17	2021-02-04

 * credentials: ignore end-of-line character. (Georges Racinet)

 * Fix failure in get_untracked_paths when the repository contains symlinks.
   (#830, #793, mattseddon)

 * docs: Clarify that Git objects are created on `git add`.
   (Utku Gultopu)

0.20.16	2021-01-16

 * Add flag to only attempt to fetch ignored untracked files when specifically requested.
   (Matt Seddon)

0.20.15	2020-12-23

 * Add some functions for parsing and writing bundles.
   (Jelmer Vernooĳ)

 * Add ``no_verify`` flag to ``porcelain.commit`` and ``Repo.do_commit``.
   (Peter Rowlands)

 * Remove dependency on external mock module.
   (Matěj Cepl, #820)

0.20.14	2020-11-26

 * Fix some stash functions on Python 3. (Peter Rowlands)

 * Fix handling of relative paths in alternates files on Python 3.
   (Georges Racinet)

0.20.13	2020-11-22

 * Add py.typed to allow type checking. (David Caro)

 * Add tests demonstrating a bug in the walker code.
   (Doug Hellman)

0.20.11	2020-10-30

 * Fix wheels build on Linux. (Ruslan Kuprieiev)

 * Enable wheels build for Python 3.9 on Linux. (Jelmer Vernooĳ)

0.20.8	2020-10-29

 * Build wheels on Mac OS X / Windows for Python 3.9.
   (Jelmer Vernooij)

0.20.7	2020-10-29

 * Check core.repositoryformatversion. (Jelmer Vernooĳ, #803)

 * Fix ACK/NACK handling in archive command handling in dulwich.client.
   (DzmitrySudnik, #805)

0.20.6	2020-08-29

 * Add a ``RefsContainer.watch`` interface.
   (Jelmer Vernooĳ, #751)

 * Fix pushing of new branches from porcelain.push.
   (Jelmer Vernooĳ, #788)

 * Honor shallows when pushing from a shallow clone.
   (Jelmer Vernooĳ, #794)

 * Fix porcelain.path_to_tree_path for Python 3.5.
   (Boris Feld, #777)

 * Add support for honor proxy environment variables for HTTP.
   (Aurélien Campéas, #797)

0.20.5	2020-06-22

 * Print a clearer exception when setup.py is executed on Python < 3.5.
   (Jelmer Vernooĳ, #783)

 * Send an empty pack to clients if they requested objects, even if they
   already have those objects. Thanks to Martijn Pieters for
   the detailed bug report. (Jelmer Vernooĳ, #781)

 * porcelain.pull: Don't ask for objects that we already have.
   (Jelmer Vernooĳ, #782)

 * Add LCA implementation. (Kevin Hendricks)

 * Add functionality for finding the merge base. (Kevin Hendricks)

 * Check for diverged branches during push.
   (Jelmer Vernooĳ, #494)

 * Check for fast-forward during pull. (Jelmer Vernooĳ, #666)

 * Return a SendPackResult object from
   GitClient.send_pack(). (Jelmer Vernooĳ)

 * ``GitClient.send_pack`` now sets the ``ref_status`` attribute
   on its return value to a dictionary mapping ref names
   to error messages. Previously, it raised UpdateRefsError
   if any of the refs failed to update.
   (Jelmer Vernooĳ, #780)

 * Add a ``porcelain.Error`` object that most errors in porcelain
   derive from. (Jelmer Vernooĳ)

 * Fix argument parsing in dulwich command-line app.
   (Jelmer Vernooĳ, #784)

0.20.3	2020-06-14

 * Add support for remembering remote refs after push/pull.
   (Jelmer Vernooĳ, #752)

 * Support passing tree and output encoding to
   dulwich.patch.unified_diff. (Jelmer Vernooĳ, #763)

 * Fix pushing of new refs over HTTP(S) when there are
   no new objects to be sent.
   (Jelmer Vernooĳ, #739)

 * Raise new error HTTPUnauthorized when the server sends
   back a 401. The client can then retry with credentials.
   (Jelmer Vernooĳ, #691)

 * Move the guts of bin/dulwich to dulwich.cli, so it is easier to
   test or import. (Jelmer Vernooĳ)

 * Install dulwich script from entry_points when setuptools is available,
   making it slightly easier to use on Windows. (Jelmer Vernooĳ, #540)

 * Set python_requires>=3.5 in setup.py. (Manuel Jacob)

0.20.2	2020-06-01

 * Brown bag release to fix uploads of Windows wheels.

0.20.1	2020-06-01

 * Publish binary wheels for: Windows, Linux, Mac OS X.
   (Jelmer Vernooĳ, #711, #710, #629)

0.20.0	2020-06-01

 * Drop support for Python 2. (Jelmer Vernooĳ)

 * Only return files from the loose store that look like git objects.
   (Nicolas Dandrimont)

 * Ignore agent= capability if sent by client.
   (Jelmer Vernooĳ)

 * Don't break when encountering block devices.
   (Jelmer Vernooĳ)

 * Decode URL paths in HttpGitClient using utf-8 rather than file system
   encoding. (Manuel Jacob)

 * Fix pushing from a shallow clone.
   (Brecht Machiels, #705)

0.19.16	2020-04-17

 * Don't send "deepen None" to server if graph walker
   supports shallow. (Jelmer Vernooĳ, #747)

 * Support tweaking the compression level for
   loose objects through the "core.looseCompression" and
   "core.compression" settings. (Jelmer Vernooĳ)

 * Support tweaking the compression level for
   pack objects through the "core.packCompression" and
   "core.compression" settings. (Jelmer Vernooĳ)

 * Add a "dulwich.contrib.diffstat" module.
   (Kevin Hendricks)

0.19.15	2020-01-26

 * Properly handle files that are just executable for the
   current user. (Jelmer Vernooĳ, #734)

 * Fix handling of stored encoding in
   ``dulwich.porcelain.get_object_by_path`` on Python 3.
   (Jelmer Vernooĳ)

 * Support the include_trees and rename_detector arguments
   at the same time when diffing trees.
   (Jelmer Vernooĳ)

0.19.14	2019-11-30

 * Strip superfluous <> around email. (monnerat)

 * Stop checking for ref validity client-side. Users can
   still call check_wants manually. (Jelmer Vernooĳ)

 * Switch over to Google-style docstrings.
   (Jelmer Vernooĳ)

 * Add a ``dulwich.porcelain.active_branch`` function.
   (Jelmer Vernooĳ)

 * Cleanup new directory if clone fails. (Jelmer Vernooĳ, #733)

 * Expand "~" in global exclude path. (Jelmer Vernooĳ)

0.19.13	2019-08-19

 BUG FIXES

 * Avoid ``PermissionError``, since it is Python3-specific.
   (Jelmer Vernooĳ)

 * Fix regression that added a dependency on C git for the
   test suite. (Jelmer Vernooĳ, #720)

 * Fix compatibility with Python 3.8 - mostly deprecation warnings.
   (Jelmer Vernooĳ)

0.19.12	2019-08-13

 BUG FIXES

 * Update directory detection for `get_unstaged_changes` for Python 3.
   (Boris Feld, #684)

 * Add a basic ``porcelain.clean``. (Lane Barlow, #398)

 * Fix output format of ``porcelain.diff`` to match that of
   C Git. (Boris Feld)

 * Return a 404 not found error when repository is not found.

 * Mark ``.git`` directories as hidden on Windows.
   (Martin Packman, #585)

 * Implement ``RefsContainer.__iter__``
   (Jelmer Vernooĳ, #717)

 * Don't trust modes if they can't be modified after a file has been created.
   (Jelmer Vernooĳ, #719)

0.19.11	2019-02-07

 IMPROVEMENTS

 * Use fullname from gecos field, if available.
   (Jelmer Vernooĳ)

 * Support ``GIT_AUTHOR_NAME`` / ``GIT_AUTHOR_EMAIL``.
   (Jelmer Vernooĳ)

 * Add support for short ids in parse_commit. (Jelmer Vernooĳ)

 * Add support for ``prune`` and ``prune_tags`` arguments
   to ``porcelain.fetch``. (Jelmer Vernooĳ, #681)

 BUG FIXES

  * Fix handling of race conditions when new packs appear.
    (Jelmer Vernooĳ)

0.19.10	2018-01-15

 IMPROVEMENTS

 * Add `dulwich.porcelain.write_tree`.
   (Jelmer Vernooĳ)

 * Support reading ``MERGE_HEADS`` in ``Repo.do_commit``.
   (Jelmer Vernooĳ)

 * Import from ``collections.abc`` rather than ``collections`` where
   applicable. Required for 3.8 compatibility.
   (Jelmer Vernooĳ)

 * Support plain strings as refspec arguments to
   ``dulwich.porcelain.push``. (Jelmer Vernooĳ)

 * Add support for creating signed tags.
   (Jelmer Vernooĳ, #542)

 BUG FIXES

 *  Handle invalid ref that pretends to be a sub-folder under a valid ref.
    (KS Chan)

0.19.9	2018-11-17

 BUG FIXES

 * Avoid fetching ghosts in ``Repo.fetch``.
   (Jelmer Vernooĳ)

 * Preserve port and username in parsed HTTP URLs.
   (Jelmer Vernooĳ)

 * Add basic server side implementation of ``git-upload-archive``.
   (Jelmer Vernooĳ)

0.19.8	2018-11-06

 * Fix encoding when reading README file in setup.py.
   (egor <egor@sourced.tech>, #668)

0.19.7	2018-11-05

 CHANGES

  * Drop support for Python 3 < 3.4. This is because
    pkg_resources (which get used by setuptools and mock)
    no longer supports 3.3 and earlier. (Jelmer Vernooĳ)

 IMPROVEMENTS

  * Support ``depth`` argument to ``GitClient.fetch_pack`` and support
    fetching and updating shallow metadata. (Jelmer Vernooĳ, #240)

 BUG FIXES

  * Don't write to stdout and stderr when they are not available
    (such as is the case for pythonw). (Sylvia van Os, #652)

  * Fix compatibility with newer versions of git, which expect CONTENT_LENGTH
    to be set to 0 for empty body requests. (Jelmer Vernooĳ, #657)

  * Raise an exception client-side when a caller tries to request
    SHAs that are not directly referenced the servers' refs.
    (Jelmer Vernooĳ)

  * Raise more informative errors when unable to connect to repository
    over SSH or subprocess. (Jelmer Vernooĳ)

  * Handle commit identity fields with multiple ">" characters.
    (Nicolas Dandrimont)

 IMPROVEMENTS

  * ``dulwich.porcelain.get_object_by_path`` method for easily
    accessing a path in another tree. (Jelmer Vernooĳ)

  * Support the ``i18n.commitEncoding`` setting in config.
    (Jelmer Vernooĳ)

0.19.6	2018-08-11

 BUG FIXES

  * Fix support for custom transport arguments in ``dulwich.porcelain.clone``.
    (Semyon Slepov)

  * Fix compatibility with Python 3.8 (Jelmer Vernooĳ, Daniel M. Capella)

  * Fix some corner cases in ``path_to_tree_path``. (Romain Keramitas)

  * Support paths as bytestrings in various places in ``dulwich.index``
    (Jelmer Vernooĳ)

  * Avoid setup.cfg for now, since it seems to break pypi metadata.
    (Jelmer Vernooĳ, #658)

0.19.5	2018-07-08

 IMPROVEMENTS

  * Add ``porcelain.describe``. (Sylvia van Os)

 BUG FIXES

  * Fix regression in ``dulwich.porcelain.clone`` that prevented cloning
    of remote repositories. (Jelmer Vernooĳ, #639)

  * Don't leave around empty parent directories for removed refs.
    (Damien Tournoud, #640)

0.19.4	2018-06-24

 IMPROVEMENTS

  * Add ``porcelain.ls_files``. (Jelmer Vernooĳ)

  * Add ``Index.items``. (Jelmer Vernooĳ)

 BUG FIXES

  * Avoid unicode characters (e.g. the digraph ĳ in my surname) in setup.cfg,
    since setuptools doesn't deal well with them. See
    https://github.com/pypa/setuptools/issues/1062. (Jelmer Vernooĳ, #637)

0.19.3	2018-06-17

 IMPROVEMENTS

  * Add really basic `dulwich.porcelain.fsck` implementation.
    (Jelmer Vernooĳ)

  * When the `DULWICH_PDB` environment variable is set, make
    SIGQUIT open pdb in the 'dulwich' command.

  * Add `checkout` argument to `Repo.clone`.
    (Jelmer Vernooĳ, #503)

  * Add `Repo.get_shallow` method. (Jelmer Vernooĳ)

  * Add basic `dulwich.stash` module. (Jelmer Vernooĳ)

  * Support a `prefix` argument to `dulwich.archive.tar_stream`.
    (Jelmer Vernooĳ)

 BUG FIXES

  * Fix handling of encoding for tags. (Jelmer Vernooĳ, #608)

  * Fix tutorial tests on Python 3. (Jelmer Vernooĳ, #573)

  * Fix remote refs created by `porcelain.fetch`. (Daniel Andersson, #623)

  * More robust pack creation on Windows. (Daniel Andersson)

  * Fix recursive option for `porcelain.ls_tree`. (Romain Keramitas)

 TESTS

  * Some improvements to paramiko tests. (Filipp Frizzy)

0.19.2	2018-04-07

 BUG FIXES

  * Fix deprecated Index.iterblobs method.
    (Jelmer Vernooĳ)

0.19.1	2018-04-05

 IMPROVEMENTS

  * Add 'dulwich.mailmap' file for reading mailmap files.
    (Jelmer Vernooĳ)

  * Dulwich no longer depends on urllib3[secure]. Instead,
    "dulwich[https]" can be used to pull in the necessary
    dependencies for HTTPS support. (Jelmer Vernooĳ, #616)

  * Support the `http.sslVerify` and `http.sslCAInfo`
    configuration options. (Jelmer Vernooĳ)

  * Factor out `dulwich.client.parse_rsync_url` function.
    (Jelmer Vernooĳ)

  * Fix repeat HTTP requests using the same smart HTTP client.
    (Jelmer Vernooĳ)

  * New 'client.PLinkSSHVendor' for creating connections using PuTTY's plink.exe.
    (Adam Bradley, Filipp Frizzy)

  * Only pass in `key_filename` and `password` to SSHVendor
    implementations if those parameters are set.
    (This helps with older SSHVendor implementations)
    (Jelmer Vernooĳ)

 API CHANGES

  * Index.iterblobs has been renamed to Index.iterobjects.
    (Jelmer Vernooĳ)

0.19.0	2018-03-10

 BUG FIXES

  * Make `dulwich.archive` set the gzip header file modification time so that
    archives created from the same Git tree are always identical.
    (#577, Jonas Haag)

  * Allow comment characters (#, ;) within configuration file strings
    (Daniel Andersson, #579)

  * Raise exception when passing in invalid author/committer values
    to Repo.do_commit(). (Jelmer Vernooĳ, #602)

 IMPROVEMENTS

  * Add a fastimport ``extra``. (Jelmer Vernooĳ)

  * Start writing reflog entries. (Jelmer Vernooĳ)

  * Add ability to use password and keyfile ssh options with SSHVendor. (Filipp Kucheryavy)

  * Add ``change_type_same`` flag to ``tree_changes``.
    (Jelmer Vernooĳ)

 API CHANGES

  * ``GitClient.send_pack`` now accepts a ``generate_pack_data``
    rather than a ``generate_pack_contents`` function for
    performance reasons. (Jelmer Vernooĳ)

  * Dulwich now uses urllib3 internally for HTTP requests.
    The `opener` argument to `dulwich.client.HttpGitClient` that took a
    `urllib2` opener instance has been replaced by a `pool_manager` argument
    that takes a `urllib3` pool manager instance.
    (Daniel Andersson)

0.18.6	2017-11-11

 BUG FIXES

  * Fix handling of empty repositories in ``porcelain.clone``.
    (#570, Jelmer Vernooĳ)

  * Raise an error when attempting to add paths that are not under the
    repository. (Jelmer Vernooĳ)

  * Fix error message for missing trailing ]. (Daniel Andersson)

  * Raise EmptyFileException when corruption (in the form of an empty
    file) is detected. (Antoine R. Dumont, #582)

  IMPROVEMENTS

  * Enforce date field parsing consistency. This also add checks on
    those date fields for potential overflow.
    (Antoine R. Dumont, #567)

0.18.5	2017-10-29

 BUG FIXES

  * Fix cwd for hooks. (Fabian Grünbichler)

  * Fix setting of origin in config when non-standard origin is passed into
    ``Repo.clone``. (Kenneth Lareau, #565)

  * Prevent setting SSH arguments from SSH URLs when using SSH through a
    subprocess. Note that Dulwich doesn't support cloning submodules.
    (CVE-2017-16228) (Jelmer Vernooĳ)

 IMPROVEMENTS

  * Silently ignored directories in ``Repo.stage``.
    (Jelmer Vernooĳ, #564)

 API CHANGES

  * GitFile now raises ``FileLocked`` when encountering a lock
    rather than OSError(EEXIST). (Jelmer Vernooĳ)

0.18.4	2017-10-01

 BUG FIXES

  * Make default User-Agent start with "git/" because GitHub won't response to
    HTTP smart server requests otherwise (and reply with a 404).
    (Jelmer vernooĳ, #562)

0.18.3	2017-09-03

 BUG FIXES

  * Read config during porcelain operations that involve remotes.
    (Jelmer Vernooĳ, #545)

  * Fix headers of empty chunks in unified diffs. (Taras Postument, #543)

  * Properly follow redirects over HTTP. (Jelmer Vernooĳ, #117)

 IMPROVEMENTS

  * Add ``dulwich.porcelain.update_head``. (Jelmer Vernooĳ, #439)

  * ``GitClient.fetch_pack`` now returns symrefs.
    (Jelmer Vernooĳ, #485)

  * The server now supports providing symrefs.
    (Jelmer Vernooĳ, #485)

  * Add ``dulwich.object_store.commit_tree_changes`` to incrementally
    commit changes to a tree structure. (Jelmer Vernooĳ)

  * Add basic ``PackBasedObjectStore.repack`` method.
    (Jelmer Vernooĳ, Earl Chew, #296, #549, #552)

0.18.2	2017-08-01

 TEST FIXES

  * Use constant timestamp so tests pass in all timezones, not just BST.
    (Jelmer Vernooĳ)

0.18.1	2017-07-31

 BUG FIXES

  * Fix syntax error in dulwich.contrib.test_swift_smoke.
    (Jelmer Vernooĳ)

0.18.0	2017-07-31

 BUG FIXES

  * Fix remaining tests on Windows. (Jelmer Vernooĳ, #493)

  * Fix build of C extensions with Python 3 on Windows.
    (Jelmer Vernooĳ)

  * Pass 'mkdir' argument onto Repo.init_bare in Repo.clone.
    (Jelmer Vernooĳ, #504)

  * In ``dulwich.porcelain.add``, if no files are specified,
    add from current working directory rather than repository root.
    (Jelmer Vernooĳ, #521)

  * Properly deal with submodules in 'porcelain.status'.
    (Jelmer Vernooĳ, #517)

  * ``dulwich.porcelain.remove`` now actually removes files from
    disk, not just from the index. (Jelmer Vernooĳ, #488)

  * Fix handling of "reset" command with markers and without
    "from". (Antoine Pietri)

  * Fix handling of "merge" command with markers. (Antoine Pietri)

  * Support treeish argument to porcelain.reset(), rather than
    requiring a ref/commit id. (Jelmer Vernooĳ)

  * Handle race condition when mtime doesn't change between writes/reads.
    (Jelmer Vernooĳ, #541)

  * Fix ``dulwich.porcelain.show`` on commits with Python 3.
    (Jelmer Vernooĳ, #532)

 IMPROVEMENTS

  * Add basic support for reading ignore files in ``dulwich.ignore``.
    ``dulwich.porcelain.add`` and ``dulwich.porcelain.status`` now honor
    ignores. (Jelmer Vernooĳ, Segev Finer, #524, #526)

  * New ``dulwich.porcelain.check_ignore`` command.
    (Jelmer Vernooĳ)

  * ``dulwich.porcelain.status`` now supports a ``ignored`` argument.
    (Jelmer Vernooĳ)

 DOCUMENTATION

  * Clarified docstrings for Client.{send_pack,fetch_pack} implementations.
    (Jelmer Vernooĳ, #523)

0.17.3	2017-03-20

 PLATFORM SUPPORT

  * List Python 3.3 as supported. (Jelmer Vernooĳ, #513)

 BUG FIXES

  * Fix compatibility with pypy 3. (Jelmer Vernooĳ)

0.17.2	2017-03-19

 BUG FIXES

  * Add workaround for
    https://bitbucket.org/pypy/pypy/issues/2499/cpyext-pystring_asstring-doesnt-work,
    fixing Dulwich when used with C extensions on pypy < 5.6. (Victor Stinner)

  * Properly quote config values with a '#' character in them.
    (Jelmer Vernooij, #511)

0.17.1	2017-03-01

 IMPROVEMENTS

  * Add basic 'dulwich pull' command. (Jelmer Vernooĳ)

 BUG FIXES

  * Cope with existing submodules during pull.
    (Jelmer Vernooĳ, #505)

0.17.0	2017-03-01

 TEST FIXES

  * Skip test that requires sync to synchronize filesystems if os.sync is
    not available. (Koen Martens)

 IMPROVEMENTS

  * Implement MemoryRepo.{set_description,get_description}.
    (Jelmer Vernooĳ)

  * Raise exception in Repo.stage() when absolute paths are
    passed in. Allow passing in relative paths to
    porcelain.add().(Jelmer Vernooij)

 BUG FIXES

  * Handle multi-line quoted values in config files.
    (Jelmer Vernooĳ, #495)

  * Allow porcelain.clone of repository without HEAD.
    (Jelmer Vernooĳ, #501)

  * Support passing tag ids to Walker()'s include argument.
    (Jelmer Vernooĳ)

  * Don't strip trailing newlines from extra headers.
    (Nicolas Dandrimont)

  * Set bufsize=0 for subprocess interaction with SSH client.
    Fixes hangs on Python 3. (René Stern, #434)

  * Don't drop first slash for SSH paths, except for those
    starting with "~". (Jelmer Vernooij, René Stern, #463)

  * Properly log off after retrieving just refs.
    (Jelmer Vernooij)

0.16.3	2016-01-14

 TEST FIXES

  * Remove racy check that relies on clock time changing between writes.
    (Jelmer Vernooij)

 IMPROVEMENTS

  * Add porcelain.remote_add. (Jelmer Vernooĳ)

0.16.2	2016-01-14

 IMPROVEMENTS

  * Fixed failing test-cases on windows.
    (Koen Martens)

 API CHANGES

  * Repo is now a context manager, so that it can be easily
    closed using a ``with`` statement. (Søren Løvborg)

 TEST FIXES

  * Only run worktree list compat tests against git 2.7.0,
    when 'git worktree list' was introduced. (Jelmer Vernooĳ)

 BUG FIXES

  * Ignore filemode when building index when core.filemode
    is false.
    (Koen Martens)

  * Initialize core.filemode configuration setting by
    probing the filesystem for trustable permissions.
    (Koen Martens)

  * Fix ``porcelain.reset`` to respect the committish argument.
    (Koen Martens)

  * Fix dulwich.porcelain.ls_remote() on Python 3.
    (#471, Jelmer Vernooĳ)

  * Allow both unicode and byte strings for host paths
    in dulwich.client. (#435, Jelmer Vernooĳ)

  * Add remote from porcelain.clone. (#466, Jelmer Vernooĳ)

  * Fix unquoting of credentials before passing to urllib2.
    (#475, Volodymyr Holovko)

  * Cope with submodules in `build_index_from_tree`.
    (#477, Jelmer Vernooĳ)

  * Handle deleted files in `get_unstaged_changes`.
    (#483, Doug Hellmann)

  * Don't overwrite files when they haven't changed in
    `build_file_from_blob`.
    (#479, Benoît HERVIER)

  * Check for existence of index file before opening pack.
    Fixes a race when new packs are being added.
    (#482, wme)

0.16.1	2016-12-25

 BUG FIXES

  * Fix python3 compatibility for dulwich.contrib.release_robot.
    (Jelmer Vernooĳ)

0.16.0	2016-12-24

 IMPROVEMENTS

  * Add support for worktrees. See `git-worktree(1)` and
    `gitrepository-layout(5)`. (Laurent Rineau)

  * Add support for `commondir` file in Git control
    directories. (Laurent Rineau)

  * Add support for passwords in HTTP URLs.
    (Jon Bain, Mika Mäenpää)

  * Add `release_robot` script to contrib,
    allowing easy finding of current version based on Git tags.
    (Mark Mikofski)

  * Add ``Blob.splitlines`` method.
    (Jelmer Vernooij)

 BUG FIXES

  * Fix handling of ``Commit.tree`` being set to an actual
    tree object rather than a tree id. (Jelmer Vernooij)

  * Return remote refs from LocalGitClient.fetch_pack(),
    consistent with the documentation for that method.
    (#461, Jelmer Vernooĳ)

  * Fix handling of unknown URL schemes in get_transport_and_path.
    (#465, Jelmer Vernooij)

0.15.0	2016-10-09

 BUG FIXES

  * Allow missing trailing LF when reading service name from
    HTTP servers. (Jelmer Vernooij, Andrew Shadura, #442)

  * Fix dulwich.porcelain.pull() on Python3. (Jelmer Vernooij, #451)

  * Properly pull in tags during dulwich.porcelain.clone.
    (Jelmer Vernooĳ, #408)

 CHANGES

  * Changed license from "GNU General Public License, version 2.0 or later"
    to "Apache License, version 2.0 or later or GNU General Public License,
    version 2.0 or later". (#153)

 IMPROVEMENTS

  * Add ``dulwich.porcelain.ls_tree`` implementation. (Jelmer Vernooij)

0.14.1	2016-07-05

 BUG FIXES

  * Fix regression removing untouched refs when pushing over SSH.
    (Jelmer Vernooĳ #441)

  * Skip Python3 tests for SWIFT contrib module, as it has not yet
    been ported.

0.14.0	2016-07-03

 BUG FIXES

  * Fix ShaFile.id after modification of a copied ShaFile.
    (Félix Mattrat, Jelmer Vernooĳ)

  * Support removing refs from porcelain.push.
    (Jelmer Vernooĳ, #437)

  * Stop magic protocol ref `capabilities^{}` from leaking out
    to clients. (Jelmer Vernooĳ, #254)

 IMPROVEMENTS

  * Add `dulwich.config.parse_submodules` function.

  * Add `RefsContainer.follow` method. (#438)

0.13.0	2016-04-24

 IMPROVEMENTS

  * Support `ssh://` URLs in get_transport_and_path_from_url().
    (Jelmer Vernooĳ, #402)

  * Support missing empty line after headers in Git commits and tags.
    (Nicolas Dandrimont, #413)

  * Fix `dulwich.porcelain.status` when used in empty trees.
    (Jelmer Vernooĳ, #415)

  * Return copies of objects in MemoryObjectStore rather than
    references, making the behaviour more consistent with that of
    DiskObjectStore. (Félix Mattrat, Jelmer Vernooĳ)

  * Fix ``dulwich.web`` on Python3. (#295, Jonas Haag)

 CHANGES

  * Drop support for Python 2.6.

  * Fix python3 client web support. (Jelmer Vernooĳ)

 BUG FIXES

  * Fix hang on Gzip decompression. (Jonas Haag)

  * Don't rely on working tell() and seek() methods
    on wsgi.input. (Jonas Haag)

  * Support fastexport/fastimport functionality on python3 with newer
    versions of fastimport (>= 0.9.5). (Jelmer Vernooĳ, Félix Mattrat)

0.12.0	2015-12-13

 IMPROVEMENTS

  * Add a `dulwich.archive` module that can create tarballs.
    Based on code from Jonas Haag in klaus.

  * Add a `dulwich.reflog` module for reading and writing reflogs.
    (Jelmer Vernooĳ)

  * Fix handling of ambiguous refs in `parse_ref` to make
    it match the behaviour described in https://git-scm.com/docs/gitrevisions.
    (Chris Bunney)

  * Support Python3 in C modules. (Lele Gaifax)

 BUG FIXES

  * Simplify handling of SSH command invocation.
    Fixes quoting of paths. Thanks, Thomas Liebetraut. (#384)

  * Fix inconsistent handling of trailing slashes for DictRefsContainer. (#383)

  * Add hack to support thin packs duing fetch(), albeit while requiring the
    entire pack file to be loaded into memory. (jsbain)

 CHANGES

  * This will be the last release to support Python 2.6.

0.11.2	2015-09-18

 IMPROVEMENTS

  * Add support for agent= capability. (Jelmer Vernooĳ, #298)

  * Add support for quiet capability. (Jelmer Vernooĳ)

 CHANGES

  * The ParamikoSSHVendor class has been moved to
  * dulwich.contrib.paramiko_vendor, as it's currently untested.
    (Jelmer Vernooĳ, #364)

0.11.1	2015-09-13

 Fix-up release to exclude broken blame.py file.

0.11.0	2015-09-13

 IMPROVEMENTS

  * Extended Python3 support to most of the codebase.
    (Gary van der Merwe, Jelmer Vernooĳ)
  * The `Repo` object has a new `close` method that can be called to close any
    open resources. (Gary van der Merwe)
  * Support 'git.bat' in SubprocessGitClient on Windows.
    (Stefan Zimmermann)
  * Advertise 'ofs-delta' capability in receive-pack server side
    capabilities. (Jelmer Vernooĳ)
  * Switched `default_local_git_client_cls` to `LocalGitClient`.
    (Gary van der Merwe)
  * Add `porcelain.ls_remote` and `GitClient.get_refs`.
    (Michael Edgar)
  * Add `Repo.discover` method. (B. M. Corser)
  * Add `dulwich.objectspec.parse_refspec`. (Jelmer Vernooĳ)
  * Add `porcelain.pack_objects` and `porcelain.repack`.
    (Jelmer Vernooĳ)

 BUG FIXES

  * Fix handling of 'done' in graph walker and implement the
    'no-done' capability. (Tommy Yu, #88)

  * Avoid recursion limit issues resolving deltas. (William Grant, #81)

  * Allow arguments in local client binary path overrides.
    (Jelmer Vernooĳ)

  * Fix handling of commands with arguments in paramiko SSH
    client. (Andreas Klöckner, Jelmer Vernooĳ, #363)

  * Fix parsing of quoted strings in configs. (Jelmer Vernooĳ, #305)

0.10.1  2015-03-25

 BUG FIXES

  * Return `ApplyDeltaError` when encountering delta errors
    in both C extensions and native delta application code.
    (Jelmer Vernooĳ, #259)

0.10.0	2015-03-22

 BUG FIXES

  * In dulwich.index.build_index_from_tree, by default
    refuse to create entries that start with .git/.
    (Jelmer Vernooĳ, CVE-2014-9706)

  * Fix running of testsuite when installed.
    (Jelmer Vernooĳ, #223)

  * Use a block cache in _find_content_rename_candidates(),
    improving performance. (Mike Williams)

  * Add support for ``core.protectNTFS`` setting.
    (Jelmer Vernooĳ)

  * Fix TypeError when fetching empty updates.
    (Hwee Miin Koh)

  * Resolve delta refs when pulling into a MemoryRepo.
    (Max Shawabkeh, #256)

  * Fix handling of tags of non-commits in missing object finder.
    (Augie Fackler, #211)

  * Explicitly disable mmap on plan9 where it doesn't work.
    (Jeff Sickel)

 IMPROVEMENTS

  * New public method `Repo.reset_index`. (Jelmer Vernooĳ)

  * Prevent duplicate parsing of loose files in objects
    directory when reading. Thanks to David Keijser for the
    report. (Jelmer Vernooĳ, #231)

0.9.9	2015-03-20

 SECURITY BUG FIXES

  * Fix buffer overflow in C implementation of pack apply_delta().
    (CVE-2015-0838)

    Thanks to Ivan Fratric of the Google Security Team for
    reporting this issue.
    (Jelmer Vernooĳ)

0.9.8	2014-11-30

 BUG FIXES

  * Various fixes to improve test suite running on Windows.
    (Gary van der Merwe)

  * Limit delta copy length to 64K in v2 pack files. (Robert Brown)

  * Strip newline from final ACKed SHA while fetching packs.
    (Michael Edgar)

  * Remove assignment to PyList_SIZE() that was causing segfaults on
    pypy. (Jelmer Vernooĳ, #196)

 IMPROVEMENTS

  * Add porcelain 'receive-pack' and 'upload-pack'. (Jelmer Vernooĳ)

  * Handle SIGINT signals in bin/dulwich. (Jelmer Vernooĳ)

  * Add 'status' support to bin/dulwich. (Jelmer Vernooĳ)

  * Add 'branch_create', 'branch_list', 'branch_delete' porcelain.
    (Jelmer Vernooĳ)

  * Add 'fetch' porcelain. (Jelmer Vernooĳ)

  * Add 'tag_delete' porcelain. (Jelmer Vernooĳ)

  * Add support for serializing/deserializing 'gpgsig' attributes in Commit.
    (Jelmer Vernooĳ)

 CHANGES

  * dul-web is now available as 'dulwich web-daemon'.
    (Jelmer Vernooĳ)

  * dulwich.porcelain.tag has been renamed to tag_create.
    dulwich.porcelain.list_tags has been renamed to tag_list.
    (Jelmer Vernooĳ)

 API CHANGES

  * Restore support for Python 2.6. (Jelmer Vernooĳ, Gary van der Merwe)


0.9.7	2014-06-08

 BUG FIXES

  * Fix tests dependent on hash ordering. (Michael Edgar)

  * Support staging symbolic links in Repo.stage.
    (Robert Brown)

  * Ensure that all files object are closed when running the test suite.
    (Gary van der Merwe)

  * When writing OFS_DELTA pack entries, write correct offset.
    (Augie Fackler)

  * Fix handler of larger copy operations in packs. (Augie Fackler)

  * Various fixes to improve test suite running on Windows.
    (Gary van der Merwe)

  * Fix logic for extra adds of identical files in rename detector.
    (Robert Brown)

 IMPROVEMENTS

  * Add porcelain 'status'. (Ryan Faulkner)

  * Add porcelain 'daemon'. (Jelmer Vernooĳ)

  * Add `dulwich.greenthreads` module which provides support
    for concurrency of some object store operations.
    (Fabien Boucher)

  * Various changes to improve compatibility with Python 3.
    (Gary van der Merwe, Hannu Valtonen, michael-k)

  * Add OpenStack Swift backed repository implementation
    in dulwich.contrib. See README.swift for details. (Fabien Boucher)

API CHANGES

  * An optional close function can be passed to the Protocol class. This will
    be called by its close method. (Gary van der Merwe)

  * All classes with close methods are now context managers, so that they can
    be easily closed using a `with` statement. (Gary van der Merwe)

  * Remove deprecated `num_objects` argument to `write_pack` methods.
    (Jelmer Vernooĳ)

 OTHER CHANGES

  * The 'dul-daemon' script has been removed. The same functionality
    is now available as 'dulwich daemon'. (Jelmer Vernooĳ)

0.9.6	2014-04-23

 IMPROVEMENTS

  * Add support for recursive add in 'git add'.
    (Ryan Faulkner, Jelmer Vernooĳ)

  * Add porcelain 'list_tags'. (Ryan Faulkner)

  * Add porcelain 'push'. (Ryan Faulkner)

  * Add porcelain 'pull'. (Ryan Faulkner)

  * Support 'http.proxy' in HttpGitClient.
    (Jelmer Vernooĳ, #1096030)

  * Support 'http.useragent' in HttpGitClient.
    (Jelmer Vernooĳ)

  * In server, wait for clients to send empty list of
    wants when talking to empty repository.
    (Damien Tournoud)

  * Various changes to improve compatibility with
    Python 3. (Gary van der Merwe)

 BUG FIXES

  * Support unseekable 'wsgi.input' streams.
    (Jonas Haag)

  * Raise TypeError when passing unicode() object
    to Repo.__getitem__.
    (Jonas Haag)

  * Fix handling of `reset` command in dulwich.fastexport.
    (Jelmer Vernooĳ, #1249029)

  * In client, don't wait for server to close connection
    first. Fixes hang when used against GitHub
    server implementation. (Siddharth Agarwal)

  * DeltaChainIterator: fix a corner case where an object is inflated as an
    object already in the repository.
    (Damien Tournoud, #135)

  * Stop leaking file handles during pack reload. (Damien Tournoud)

  * Avoid reopening packs during pack cache reload. (Jelmer Vernooĳ)

 API CHANGES

  * Drop support for Python 2.6. (Jelmer Vernooĳ)

0.9.5	2014-02-23

 IMPROVEMENTS

  * Add porcelain 'tag'. (Ryan Faulkner)

  * New module `dulwich.objectspec` for parsing strings referencing
    objects and commit ranges. (Jelmer Vernooĳ)

  * Add shallow branch support. (milki)

  * Allow passing urllib2 `opener` into HttpGitClient.
    (Dov Feldstern, #909037)

 CHANGES

  * Drop support for Python 2.4 and 2.5. (Jelmer Vernooĳ)

 API CHANGES

  * Remove long deprecated ``Repo.commit``, ``Repo.get_blob``,
    ``Repo.tree`` and ``Repo.tag``. (Jelmer Vernooĳ)

  * Remove long deprecated ``Repo.revision_history`` and ``Repo.ref``.
    (Jelmer Vernooĳ)

  * Remove long deprecated ``Tree.entries``. (Jelmer Vernooĳ)

 BUG FIXES

  * Raise KeyError rather than TypeError when passing in
    unicode object of length 20 or 40 to Repo.__getitem__.
    (Jelmer Vernooĳ)

  * Use 'rm' rather than 'unlink' in tests, since the latter
    does not exist on OpenBSD and other platforms.
    (Dmitrij D. Czarkoff)

0.9.4	2013-11-30

 IMPROVEMENTS

  * Add ssh_kwargs attribute to ParamikoSSHVendor. (milki)

  * Add Repo.set_description(). (Víðir Valberg Guðmundsson)

  * Add a basic `dulwich.porcelain` module. (Jelmer Vernooĳ, Marcin Kuzminski)

  * Various performance improvements for object access.
    (Jelmer Vernooĳ)

  * New function `get_transport_and_path_from_url`,
    similar to `get_transport_and_path` but only
    supports URLs.
    (Jelmer Vernooĳ)

  * Add support for file:// URLs in `get_transport_and_path_from_url`.
    (Jelmer Vernooĳ)

  * Add LocalGitClient implementation.
    (Jelmer Vernooĳ)

 BUG FIXES

  * Support filesystems with 64bit inode and device numbers.
    (André Roth)

 CHANGES

  * Ref handling has been moved to dulwich.refs.
    (Jelmer Vernooĳ)

 API CHANGES

  * Remove long deprecated RefsContainer.set_ref().
    (Jelmer Vernooĳ)

  * Repo.ref() is now deprecated in favour of Repo.refs[].
    (Jelmer Vernooĳ)

FEATURES

  * Add support for graftpoints. (milki)

0.9.3	2013-09-27

 BUG FIXES

  * Fix path for stdint.h in MANIFEST.in. (Jelmer Vernooĳ)

0.9.2	2013-09-26

 BUG FIXES

  * Include stdint.h in MANIFEST.in (Mark Mikofski)

0.9.1	2013-09-22

 BUG FIXES

  * Support lookups of 40-character refs in BaseRepo.__getitem__. (Chow Loong Jin, Jelmer Vernooĳ)

  * Fix fetching packs with side-band-64k capability disabled. (David Keijser, Jelmer Vernooĳ)

  * Several fixes in send-pack protocol behaviour - handling of empty pack files and deletes.
    (milki, #1063087)

  * Fix capability negotiation when fetching packs over HTTP.
    (#1072461, William Grant)

  * Enforce determine_wants returning an empty list rather than None. (Fabien Boucher, Jelmer Vernooĳ)

  * In the server, support pushes just removing refs. (Fabien Boucher, Jelmer Vernooĳ)

 IMPROVEMENTS

  * Support passing a single revision to BaseRepo.get_walker() rather than a list of revisions. 
    (Alberto Ruiz)

  * Add `Repo.get_description` method. (Jelmer Vernooĳ)

  * Support thin packs in Pack.iterobjects() and Pack.get_raw().
    (William Grant)

  * Add `MemoryObjectStore.add_pack` and `MemoryObjectStore.add_thin_pack` methods.
    (David Bennett)

  * Add paramiko-based SSH vendor. (Aaron O'Mullan)

  * Support running 'dulwich.server' and 'dulwich.web' using 'python -m'.
    (Jelmer Vernooĳ)

  * Add ObjectStore.close(). (Jelmer Vernooĳ)

  * Raise appropriate NotImplementedError when encountering dumb HTTP servers.
    (Jelmer Vernooĳ)

 API CHANGES

  * SSHVendor.connect_ssh has been renamed to SSHVendor.run_command.
    (Jelmer Vernooĳ)

  * ObjectStore.add_pack() now returns a 3-tuple. The last element will be an
    abort() method that can be used to cancel the pack operation.
    (Jelmer Vernooĳ)

0.9.0	2013-05-31

 BUG FIXES

  * Push efficiency - report missing objects only. (#562676, Artem Tikhomirov)

  * Use indentation consistent with C Git in config files.
    (#1031356, Curt Moore, Jelmer Vernooĳ)

  * Recognize and skip binary files in diff function.
    (Takeshi Kanemoto)

  * Fix handling of relative paths in dulwich.client.get_transport_and_path.
    (Brian Visel, #1169368)

  * Preserve ordering of entries in configuration.
    (Benjamin Pollack)

  * Support ~ expansion in SSH client paths. (milki, #1083439)

  * Support relative paths in alternate paths.
    (milki, Michel Lespinasse, #1175007)

  * Log all error messages from wsgiref server to the logging module. This
    makes the test suit quiet again. (Gary van der Merwe)

  * Support passing None for empty tree in changes_from_tree.
    (Kevin Watters)

  * Support fetching empty repository in client. (milki, #1060462)

 IMPROVEMENTS:

  * Add optional honor_filemode flag to build_index_from_tree.
    (Mark Mikofski)

  * Support core/filemode setting when building trees. (Jelmer Vernooĳ)

  * Add chapter on tags in tutorial. (Ryan Faulkner)

 FEATURES

  * Add support for mergetags. (milki, #963525)

  * Add support for posix shell hooks. (milki)

0.8.7	2012-11-27

 BUG FIXES

  * Fix use of alternates in ``DiskObjectStore``.{__contains__,__iter__}.
    (Dmitriy)

  * Fix compatibility with Python 2.4. (David Carr)

0.8.6	2012-11-09

 API CHANGES

  * dulwich.__init__ no longer imports client, protocol, repo and
    server modules. (Jelmer Vernooĳ)

 FEATURES

  * ConfigDict now behaves more like a dictionary.
    (Adam 'Cezar' Jenkins, issue #58)

  * HTTPGitApplication now takes an optional
    `fallback_app` argument. (Jonas Haag, issue #67)

  * Support for large pack index files. (Jameson Nash)

 TESTING

  * Make index entry tests a little bit less strict, to cope with
    slightly different behaviour on various platforms.
    (Jelmer Vernooĳ)

  * ``setup.py test`` (available when setuptools is installed) now
    runs all tests, not just the basic unit tests.
    (Jelmer Vernooĳ)

 BUG FIXES

  * Commit._deserialize now actually deserializes the current state rather than
    the previous one. (Yifan Zhang, issue #59)

  * Handle None elements in lists of TreeChange objects. (Alex Holmes)

  * Support cloning repositories without HEAD set.
    (D-Key, Jelmer Vernooĳ, issue #69)

  * Support ``MemoryRepo.get_config``. (Jelmer Vernooĳ)

  * In ``get_transport_and_path``, pass extra keyword arguments on to
    HttpGitClient. (Jelmer Vernooĳ)

0.8.5	2012-03-29

 BUG FIXES

  * Avoid use of 'with' in dulwich.index. (Jelmer Vernooĳ)

  * Be a little bit strict about OS behaviour in index tests.
    Should fix the tests on Debian GNU/kFreeBSD. (Jelmer Vernooĳ)

0.8.4	2012-03-28

 BUG FIXES

  * Options on the same line as sections in config files are now supported.
    (Jelmer Vernooĳ, #920553)

  * Only negotiate capabilities that are also supported by the server.
    (Rod Cloutier, Risto Kankkunen)

  * Fix parsing of invalid timezone offsets with two minus signs.
    (Jason R. Coombs, #697828)

  * Reset environment variables during tests, to avoid
    test isolation leaks reading ~/.gitconfig. (Risto Kankkunen)

 TESTS

  * $HOME is now explicitly specified for tests that use it to read
    ``~/.gitconfig``, to prevent test isolation issues.
    (Jelmer Vernooĳ, #920330)

 FEATURES

  * Additional arguments to get_transport_and_path are now passed
    on to the constructor of the transport. (Sam Vilain)

  * The WSGI server now transparently handles when a git client submits data
    using Content-Encoding: gzip.
    (David Blewett, Jelmer Vernooĳ)

  * Add dulwich.index.build_index_from_tree(). (milki)

0.8.3	2012-01-21

 FEATURES

  * The config parser now supports the git-config file format as
    described in git-config(1) and can write git config files.
    (Jelmer Vernooĳ, #531092, #768687)

  * ``Repo.do_commit`` will now use the user identity from
    .git/config or ~/.gitconfig if none was explicitly specified.
    (Jelmer Vernooĳ)

 BUG FIXES

  * Allow ``determine_wants`` methods to include the zero sha in their
    return value. (Jelmer Vernooĳ)

0.8.2	2011-12-18

 BUG FIXES

  * Cope with different zlib buffer sizes in sha1 file parser.
    (Jelmer Vernooĳ)

  * Fix get_transport_and_path for HTTP/HTTPS URLs.
    (Bruno Renié)

  * Avoid calling free_objects() on NULL in error cases. (Chris Eberle)

  * Fix use --bare argument to 'dulwich init'. (Chris Eberle)

  * Properly abort connections when the determine_wants function
    raises an exception. (Jelmer Vernooĳ, #856769)

  * Tweak xcodebuild hack to deal with more error output.
    (Jelmer Vernooĳ, #903840)

 FEATURES

  * Add support for retrieving tarballs from remote servers.
    (Jelmer Vernooĳ, #379087)

  * New method ``update_server_info`` which generates data
    for dumb server access. (Jelmer Vernooĳ, #731235)

0.8.1	2011-10-31

 FEATURES

  * Repo.do_commit has a new argument 'ref'.

  * Repo.do_commit has a new argument 'merge_heads'. (Jelmer Vernooĳ)

  * New ``Repo.get_walker`` method. (Jelmer Vernooĳ)

  * New ``Repo.clone`` method. (Jelmer Vernooĳ, #725369)

  * ``GitClient.send_pack`` now supports the 'side-band-64k' capability.
    (Jelmer Vernooĳ)

  * ``HttpGitClient`` which supports the smart server protocol over
    HTTP. "dumb" access is not yet supported. (Jelmer Vernooĳ, #373688)

  * Add basic support for alternates. (Jelmer Vernooĳ, #810429)

 CHANGES

  * unittest2 or python >= 2.7 is now required for the testsuite.
    testtools is no longer supported. (Jelmer Vernooĳ, #830713)

 BUG FIXES

  * Fix compilation with older versions of MSVC.  (Martin gz)

  * Special case 'refs/stash' as a valid ref. (Jelmer Vernooĳ, #695577)

  * Smart protocol clients can now change refs even if they are
    not uploading new data. (Jelmer Vernooĳ, #855993)

  * Don't compile C extensions when running in pypy.
    (Ronny Pfannschmidt, #881546)

  * Use different name for strnlen replacement function to avoid clashing
    with system strnlen. (Jelmer Vernooĳ, #880362)

 API CHANGES

  * ``Repo.revision_history`` is now deprecated in favor of ``Repo.get_walker``.
    (Jelmer Vernooĳ)

0.8.0	2011-08-07

 FEATURES

  * New DeltaChainIterator abstract class for quickly iterating all objects in
    a pack, with implementations for pack indexing and inflation.
    (Dave Borowitz)

  * New walk module with a Walker class for customizable commit walking.
    (Dave Borowitz)

  * New tree_changes_for_merge function in diff_tree. (Dave Borowitz)

  * Easy rename detection in RenameDetector even without find_copies_harder.
    (Dave Borowitz)

 BUG FIXES

  * Avoid storing all objects in memory when writing pack.
    (Jelmer Vernooĳ, #813268)

  * Support IPv6 for git:// connections. (Jelmer Vernooĳ, #801543)

  * Improve performance of Repo.revision_history(). (Timo Schmid, #535118)

  * Fix use of SubprocessWrapper on Windows. (Paulo Madeira, #670035)

  * Fix compilation on newer versions of Mac OS X (Lion and up). (Ryan McKern, #794543)

  * Prevent raising ValueError for correct refs in RefContainer.__delitem__.

  * Correctly return a tuple from MemoryObjectStore.get_raw. (Dave Borowitz)

  * Fix a bug in reading the pack checksum when there are fewer than 20 bytes
    left in the buffer. (Dave Borowitz)

  * Support ~ in git:// URL paths. (Jelmer Vernooĳ, #813555)

  * Make ShaFile.__eq__ work when other is not a ShaFile. (Dave Borowitz)

  * ObjectStore.get_graph_walker() now no longer yields the same
    revision more than once. This has a significant improvement for
    performance when wide revision graphs are involved.
    (Jelmer Vernooĳ, #818168)

  * Teach ReceivePackHandler how to read empty packs. (Dave Borowitz)

  * Don't send a pack with duplicates of the same object. (Dave Borowitz)

  * Teach the server how to serve a clone of an empty repo. (Dave Borowitz)

  * Correctly advertise capabilities during receive-pack. (Dave Borowitz)

  * Fix add/add and add/rename conflicts in tree_changes_for_merge.
    (Dave Borowitz)

  * Use correct MIME types in web server. (Dave Borowitz)

 API CHANGES

  * write_pack no longer takes the num_objects argument and requires an object
    to be passed in that is iterable (rather than an iterator) and that
    provides __len__.  (Jelmer Vernooĳ)

  * write_pack_data has been renamed to write_pack_objects and no longer takes a
    num_objects argument. (Jelmer Vernooĳ)

  * take_msb_bytes, read_zlib_chunks, unpack_objects, and
    PackStreamReader.read_objects now take an additional argument indicating a
    crc32 to compute. (Dave Borowitz)

  * PackObjectIterator was removed; its functionality is still exposed by
    PackData.iterobjects. (Dave Borowitz)

  * Add a sha arg to write_pack_object to incrementally compute a SHA.
    (Dave Borowitz)

  * Include offset in PackStreamReader results. (Dave Borowitz)

  * Move PackStreamReader from server to pack. (Dave Borowitz)

  * Extract a check_length_and_checksum, compute_file_sha, and
    pack_object_header pack helper functions. (Dave Borowitz)

  * Extract a compute_file_sha function. (Dave Borowitz)

  * Remove move_in_thin_pack as a separate method; add_thin_pack now completes
    the thin pack and moves it in in one step. Remove ThinPackData as well.
    (Dave Borowitz)

  * Custom buffer size in read_zlib_chunks. (Dave Borowitz)

  * New UnpackedObject data class that replaces ad-hoc tuples in the return
    value of unpack_object and various DeltaChainIterator methods.
    (Dave Borowitz)

  * Add a lookup_path convenience method to Tree. (Dave Borowitz)

  * Optionally create RenameDetectors without passing in tree SHAs.
    (Dave Borowitz)

  * Optionally include unchanged entries in RenameDetectors. (Dave Borowitz)

  * Optionally pass a RenameDetector to tree_changes. (Dave Borowitz)

  * Optionally pass a request object through to server handlers. (Dave Borowitz)

 TEST CHANGES

  * If setuptools is installed, "python setup.py test" will now run the testsuite.
    (Jelmer Vernooĳ)

  * Add a new build_pack test utility for building packs from a simple spec.
    (Dave Borowitz)

  * Add a new build_commit_graph test utility for building commits from a
    simple spec. (Dave Borowitz)

0.7.1	2011-04-12

 BUG FIXES

  * Fix double decref in _diff_tree.c. (Ted Horst, #715528)

  * Fix the build on Windows. (Pascal Quantin)

  * Fix get_transport_and_path compatibility with pre-2.6.5 versions of Python.
    (Max Bowsher, #707438)

  * BaseObjectStore.determine_wants_all no longer breaks on zero SHAs.
    (Jelmer Vernooĳ)

  * write_tree_diff() now supports submodules.
    (Jelmer Vernooĳ)

  * Fix compilation for XCode 4 and older versions of distutils.sysconfig.
    (Daniele Sluijters)

 IMPROVEMENTS

  * Sphinxified documentation. (Lukasz Balcerzak)

  * Add Pack.keep.(Marc Brinkmann)

 API CHANGES

  * The order of the parameters to Tree.add(name, mode, sha) has changed, and
    is now consistent with the rest of Dulwich. Existing code will still
    work but print a DeprecationWarning. (Jelmer Vernooĳ, #663550)

  * Tree.entries() is now deprecated in favour of Tree.items() and
    Tree.iteritems(). (Jelmer Vernooĳ)

0.7.0	2011-01-21

 FEATURES

  * New `dulwich.diff_tree` module for simple content-based rename detection.
    (Dave Borowitz)

  * Add Tree.items(). (Jelmer Vernooĳ)

  * Add eof() and unread_pkt_line() methods to Protocol. (Dave Borowitz)

  * Add write_tree_diff(). (Jelmer Vernooĳ)

  * Add `serve_command` function for git server commands as executables.
    (Jelmer Vernooĳ)

  * dulwich.client.get_transport_and_path now supports rsync-style repository URLs.
    (Dave Borowitz, #568493)

 BUG FIXES

  * Correct short-circuiting operation for no-op fetches in the server.
    (Dave Borowitz)

  * Support parsing git mbox patches without a version tail, as generated by
    Mercurial.  (Jelmer Vernooĳ)

  * Fix dul-receive-pack and dul-upload-pack. (Jelmer Vernooĳ)

  * Zero-padded file modes in Tree objects no longer trigger an exception but
    the check code warns about them. (Augie Fackler, #581064)

  * Repo.init() now honors the mkdir flag. (#671159)

  * The ref format is now checked when setting a ref rather than when reading it back.
    (Dave Borowitz, #653527)

  * Make sure pack files are closed correctly. (Tay Ray Chuan)

 DOCUMENTATION

  * Run the tutorial inside the test suite. (Jelmer Vernooĳ)

  * Reorganized and updated the tutorial. (Jelmer Vernooĳ, Dave Borowitz, #610550,
     #610540)


0.6.2	2010-10-16

 BUG FIXES

  * HTTP server correctly handles empty CONTENT_LENGTH. (Dave Borowitz)

  * Don't error when creating GitFiles with the default mode. (Dave Borowitz)

  * ThinPackData.from_file now works with resolve_ext_ref callback.
    (Dave Borowitz)

  * Provide strnlen() on mingw32 which doesn't have it. (Hans Kolek)

  * Set bare=true in the configuration for bare repositories. (Dirk Neumann)

 FEATURES

  * Use slots for core objects to save up on memory. (Jelmer Vernooĳ)

  * Web server supports streaming progress/pack output. (Dave Borowitz)

  * New public function dulwich.pack.write_pack_header. (Dave Borowitz)

  * Distinguish between missing files and read errors in HTTP server.
    (Dave Borowitz)

  * Initial work on support for fastimport using python-fastimport.
    (Jelmer Vernooĳ)

  * New dulwich.pack.MemoryPackIndex class. (Jelmer Vernooĳ)

  * Delegate SHA peeling to the object store.  (Dave Borowitz)

 TESTS

  * Use GitFile when modifying packed-refs in tests. (Dave Borowitz)

  * New tests in test_web with better coverage and fewer ad-hoc mocks.
    (Dave Borowitz)

  * Standardize quote delimiters in test_protocol. (Dave Borowitz)

  * Fix use when testtools is installed. (Jelmer Vernooĳ)

  * Add trivial test for write_pack_header. (Jelmer Vernooĳ)

  * Refactor some of dulwich.tests.compat.server_utils. (Dave Borowitz)

  * Allow overwriting id property of objects in test utils. (Dave Borowitz)

  * Use real in-memory objects rather than stubs for server tests.
    (Dave Borowitz)

  * Clean up MissingObjectFinder. (Dave Borowitz)

 API CHANGES

  * ObjectStore.iter_tree_contents now walks contents in depth-first, sorted
    order. (Dave Borowitz)

  * ObjectStore.iter_tree_contents can optionally yield tree objects as well.
    (Dave Borowitz).

  * Add side-band-64k support to ReceivePackHandler. (Dave Borowitz)

  * Change server capabilities methods to classmethods. (Dave Borowitz)

  * Tweak server handler injection. (Dave Borowitz)

  * PackIndex1 and PackIndex2 now subclass FilePackIndex, which is 
    itself a subclass of PackIndex. (Jelmer Vernooĳ)

 DOCUMENTATION

  * Add docstrings for various functions in dulwich.objects. (Jelmer Vernooĳ)

  * Clean up docstrings in dulwich.protocol. (Dave Borowitz)

  * Explicitly specify allowed protocol commands to
    ProtocolGraphWalker.read_proto_line.  (Dave Borowitz)

  * Add utility functions to DictRefsContainer. (Dave Borowitz)


0.6.1	2010-07-22

 BUG FIXES

  * Fix memory leak in C implementation of sorted_tree_items. (Dave Borowitz)

  * Use correct path separators for named repo files. (Dave Borowitz)

  * python > 2.7 and testtools-based test runners will now also pick up skipped
    tests correctly. (Jelmer Vernooĳ)

 FEATURES

  * Move named file initialization to BaseRepo. (Dave Borowitz)

  * Add logging utilities and git/HTTP server logging. (Dave Borowitz)

  * The GitClient interface has been cleaned up and instances are now reusable.
    (Augie Fackler)

  * Allow overriding paths to executables in GitSSHClient. 
    (Ross Light, Jelmer Vernooĳ, #585204)

  * Add PackBasedObjectStore.pack_loose_objects(). (Jelmer Vernooĳ)

 TESTS

  * Add tests for sorted_tree_items and C implementation. (Dave Borowitz)

  * Add a MemoryRepo that stores everything in memory. (Dave Borowitz)

  * Quiet logging output from web tests. (Dave Borowitz)

  * More flexible version checking for compat tests. (Dave Borowitz)

  * Compat tests for servers with and without side-band-64k. (Dave Borowitz)

 CLEANUP

  * Clean up file headers. (Dave Borowitz)

 TESTS

  * Use GitFile when modifying packed-refs in tests. (Dave Borowitz)

 API CHANGES

  * dulwich.pack.write_pack_index_v{1,2} now take a file-like object
    rather than a filename. (Jelmer Vernooĳ)

  * Make dul-daemon/dul-web trivial wrappers around server functionality.
    (Dave Borowitz)

  * Move reference WSGI handler to web.py. (Dave Borowitz)

  * Factor out _report_status in ReceivePackHandler. (Dave Borowitz)

  * Factor out a function to convert a line to a pkt-line. (Dave Borowitz)


0.6.0	2010-05-22

note: This list is most likely incomplete for 0.6.0.

 BUG FIXES
 
  * Fix ReceivePackHandler to disallow removing refs without delete-refs.
    (Dave Borowitz)

  * Deal with capabilities required by the client, even if they 
    can not be disabled in the server. (Dave Borowitz)

  * Fix trailing newlines in generated patch files.
    (Jelmer Vernooĳ)

  * Implement RefsContainer.__contains__. (Jelmer Vernooĳ)

  * Cope with \r in ref files on Windows. (
    http://github.com/jelmer/dulwich/issues/#issue/13, Jelmer Vernooĳ)

  * Fix GitFile breakage on Windows. (Anatoly Techtonik, #557585)

  * Support packed ref deletion with no peeled refs. (Augie Fackler)

  * Fix send pack when there is nothing to fetch. (Augie Fackler)

  * Fix fetch if no progress function is specified. (Augie Fackler)

  * Allow double-staging of files that are deleted in the index. 
    (Dave Borowitz)

  * Fix RefsContainer.add_if_new to support dangling symrefs.
    (Dave Borowitz)

  * Non-existent index files in non-bare repositories are now treated as 
    empty. (Dave Borowitz)

  * Always update ShaFile.id when the contents of the object get changed. 
    (Jelmer Vernooĳ)

  * Various Python2.4-compatibility fixes. (Dave Borowitz)

  * Fix thin pack handling. (Dave Borowitz)
 
 FEATURES

  * Add include-tag capability to server. (Dave Borowitz)

  * New dulwich.fastexport module that can generate fastexport 
    streams. (Jelmer Vernooĳ)

  * Implemented BaseRepo.__contains__. (Jelmer Vernooĳ)

  * Add __setitem__ to DictRefsContainer. (Dave Borowitz)

  * Overall improvements checking Git objects. (Dave Borowitz)

  * Packs are now verified while they are received. (Dave Borowitz)

 TESTS

  * Add framework for testing compatibility with C Git. (Dave Borowitz)

  * Add various tests for the use of non-bare repositories. (Dave Borowitz)

  * Cope with diffstat not being available on all platforms. 
    (Tay Ray Chuan, Jelmer Vernooĳ)

  * Add make_object and make_commit convenience functions to test utils.
    (Dave Borowitz)

 API BREAKAGES

  * The 'committer' and 'message' arguments to Repo.do_commit() have 
    been swapped. 'committer' is now optional. (Jelmer Vernooĳ)

  * Repo.get_blob, Repo.commit, Repo.tag and Repo.tree are now deprecated.
    (Jelmer Vernooĳ)

  * RefsContainer.set_ref() was renamed to RefsContainer.set_symbolic_ref(),
    for clarity. (Jelmer Vernooĳ)

 API CHANGES

  * The primary serialization APIs in dulwich.objects now work 
    with chunks of strings rather than with full-text strings. 
    (Jelmer Vernooĳ)

0.5.02010-03-03

 BUG FIXES

  * Support custom fields in commits (readonly). (Jelmer Vernooĳ)

  * Improved ref handling. (Dave Borowitz)

  * Rework server protocol to be smarter and interoperate with cgit client.
    (Dave Borowitz)

  * Add a GitFile class that uses the same locking protocol for writes as 
    cgit. (Dave Borowitz)

  * Cope with forward slashes correctly in the index on Windows.
    (Jelmer Vernooĳ, #526793)

 FEATURES

  * --pure option to setup.py to allow building/installing without the C 
    extensions. (Hal Wine, Anatoly Techtonik, Jelmer Vernooĳ, #434326)

  * Implement Repo.get_config(). (Jelmer Vernooĳ, Augie Fackler)

  * HTTP dumb and smart server. (Dave Borowitz)

  * Add abstract baseclass for Repo that does not require file system 
    operations. (Dave Borowitz)

0.4.1	2010-01-03

 FEATURES

  * Add ObjectStore.iter_tree_contents(). (Jelmer Vernooĳ)

  * Add Index.changes_from_tree(). (Jelmer Vernooĳ)

  * Add ObjectStore.tree_changes(). (Jelmer Vernooĳ)

  * Add functionality for writing patches in dulwich.patch.
    (Jelmer Vernooĳ)

0.4.0	2009-10-07

 DOCUMENTATION

  * Added tutorial.

 API CHANGES

  * dulwich.object_store.tree_lookup_path will now return the mode and 
    sha of the object found rather than the object itself.

 BUG FIXES

  * Use binascii.hexlify / binascii.unhexlify for better performance.

  * Cope with extra unknown data in index files by ignoring it (for now).

  * Add proper error message when server unexpectedly hangs up. (#415843)

  * Correctly write opcode for equal in create_delta.

0.3.3	2009-07-23

 FEATURES

  * Implement ShaFile.__hash__().

  * Implement Tree.__len__()

 BUG FIXES
  
  * Check for 'objects' and 'refs' directories
    when looking for a Git repository. (#380818)

0.3.2	2009-05-20

 BUG FIXES

  * Support the encoding field in Commits.
  
  * Some Windows compatibility fixes.

  * Fixed several issues in commit support.

 FEATURES

  * Basic support for handling submodules.

0.3.1	2009-05-13

 FEATURES

  * Implemented Repo.__getitem__, Repo.__setitem__ and Repo.__delitem__ to 
    access content.

 API CHANGES

  * Removed Repo.set_ref, Repo.remove_ref, Repo.tags, Repo.get_refs and 
    Repo.heads in favor of Repo.refs, a dictionary-like object for accessing
    refs.

 BUG FIXES

  * Removed import of 'sha' module in objects.py, which was causing 
    deprecation warnings on Python 2.6.

0.3.0	2009-05-10

 FEATURES

  * A new function 'commit_tree' has been added that can commit a tree 
    based on an index.

 BUG FIXES

  * The memory usage when generating indexes has been significantly reduced.
 
  * A memory leak in the C implementation of parse_tree has been fixed.

  * The send-pack smart server command now works. (Thanks Scott Chacon)

  * The handling of short timestamps (less than 10 digits) has been fixed.

  * The handling of timezones has been fixed.

0.2.1	2009-04-30

 BUG FIXES

  * Fix compatibility with Python2.4.

0.2.0	2009-04-30

 FEATURES

  * Support for activity reporting in smart protocol client.

  * Optional C extensions for better performance in a couple of 
    places that are performance-critical.

0.1.1	2009-03-13

 BUG FIXES

  * Fixed regression in Repo.find_missing_objects()

  * Don't fetch ^{} objects from remote hosts, as requesting them 
    causes a hangup.

  * Always write pack to disk completely before calculating checksum.

 FEATURES

  * Allow disabling thin packs when talking to remote hosts.

0.1.0	2009-01-24

  * Initial release.<|MERGE_RESOLUTION|>--- conflicted
+++ resolved
@@ -15,17 +15,15 @@
 
  * Bump PyO3 to 0.25. (Jelmer Vernooĳ)
 
-<<<<<<< HEAD
  * In ``SubprocessClient`` time out after 60 seconds
    when the subprocess hasn't terminated when closing
    the channel. (Jelmer Vernooĳ)
 
  * Add type hint for ``dulwich.client.get_ssh_vendor``.
    (Jelmer Vernooĳ, #1471)
-=======
- * Fix typing for ``dulwich.client`` methods that take repositories.
+
+* Fix typing for ``dulwich.client`` methods that take repositories.
    (Jelmer Vernooĳ, #1521)
->>>>>>> cfcb505a
 
 0.22.8	2025-03-02
 
