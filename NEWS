--- conflicted
+++ resolved
@@ -19,15 +19,13 @@
    when the subprocess hasn't terminated when closing
    the channel. (Jelmer Vernooĳ)
 
-<<<<<<< HEAD
  * Add type hint for ``dulwich.client.get_ssh_vendor``.
    (Jelmer Vernooĳ, #1471)
 
  * Add basic merge command. (Jelmer Vernooĳ)
-=======
+
 * Fix typing for ``dulwich.client`` methods that take repositories.
    (Jelmer Vernooĳ, #1521)
->>>>>>> a01b7caa
 
 0.22.8	2025-03-02
 
