--- conflicted
+++ resolved
@@ -1,11 +1,6 @@
 [mypy]
 ignore_missing_imports = True
 
-<<<<<<< HEAD
-[egg_info]
-tag_build = 
-tag_date = 0
-=======
 [metadata]
 name = dulwich
 version = attr:dulwich.__version__
@@ -16,24 +11,24 @@
 author_email = jelmer@jelmer.uk
 license = Apachev2 or later or GPLv2
 keywords = vcs, git
-classifiers =
-    Development Status :: 4 - Beta
-    License :: OSI Approved :: Apache Software License
-    Programming Language :: Python :: 3.6
-    Programming Language :: Python :: 3.7
-    Programming Language :: Python :: 3.8
-    Programming Language :: Python :: 3.9
-    Programming Language :: Python :: 3.10
-    Programming Language :: Python :: 3.11
-    Programming Language :: Python :: Implementation :: CPython
-    Programming Language :: Python :: Implementation :: PyPy
-    Operating System :: POSIX
-    Operating System :: Microsoft :: Windows
-    Topic :: Software Development :: Version Control
-project_urls =
-    Repository=https://www.dulwich.io/code/
-    GitHub=https://github.com/dulwich/dulwich
-    Bug Tracker=https://github.com/dulwich/dulwich/issues
+classifiers = 
+	Development Status :: 4 - Beta
+	License :: OSI Approved :: Apache Software License
+	Programming Language :: Python :: 3.6
+	Programming Language :: Python :: 3.7
+	Programming Language :: Python :: 3.8
+	Programming Language :: Python :: 3.9
+	Programming Language :: Python :: 3.10
+	Programming Language :: Python :: 3.11
+	Programming Language :: Python :: Implementation :: CPython
+	Programming Language :: Python :: Implementation :: PyPy
+	Operating System :: POSIX
+	Operating System :: Microsoft :: Windows
+	Topic :: Software Development :: Version Control
+project_urls = 
+	Repository=https://www.dulwich.io/code/
+	GitHub=https://github.com/dulwich/dulwich
+	Bug Tracker=https://github.com/dulwich/dulwich/issues
 license_files = COPYING
 
 [options.extras_require]
@@ -43,22 +38,25 @@
 paramiko = paramiko
 
 [options.entry_points]
-console_scripts =
-    dulwich = dulwich.cli:main
+console_scripts = 
+	dulwich = dulwich.cli:main
 
 [options]
 python_requires = >=3.6
-packages =
-    dulwich
-    dulwich.cloud
-    dulwich.tests
-    dulwich.tests.compat
-    dulwich.contrib
+packages = 
+	dulwich
+	dulwich.cloud
+	dulwich.tests
+	dulwich.tests.compat
+	dulwich.contrib
 include_package_data = True
-install_requires =
-    urllib3>=1.25
+install_requires = 
+	urllib3>=1.25
 zip_safe = False
-scripts =
-    bin/dul-receive-pack
-    bin/dul-upload-pack
->>>>>>> f2f7c85c
+scripts = 
+	bin/dul-receive-pack
+	bin/dul-upload-pack
+
+[egg_info]
+tag_build = 
+tag_date = 0
