--- conflicted
+++ resolved
@@ -8,11 +8,7 @@
     from distutils.core import setup, Extension
 from distutils.core import Distribution
 
-<<<<<<< HEAD
-dulwich_version_string = '0.10.1a'
-=======
 dulwich_version_string = '0.10.2'
->>>>>>> ad98c9d4
 
 include_dirs = []
 # Windows MSVC support
